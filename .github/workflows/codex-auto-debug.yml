name: Streamlined Codex Auto-Debug

on:
  pull_request:
    branches: [ main ]
    types: [opened, synchronize]
  push:
    branches: [ 'codex/**' ]
  workflow_dispatch:
    inputs:
      debug_mode:
        description: 'Enable verbose debugging'
        required: false
        default: 'false'

# Explicit permissions for GitHub Actions
permissions:
  contents: write          # Push commits and access repository
  pull-requests: write     # Comment on PRs
  issues: write           # PR comments (PRs are issues)
  actions: read           # Access workflow artifacts
  checks: write           # Update check status

jobs:
  streamlined-debug:
    runs-on: ubuntu-latest
    env:
      GH_TOKEN: ${{ secrets.GITHUB_TOKEN }}
    # Run on Codex branches or when manually triggered
    if: >
      startsWith(github.head_ref, 'codex/') ||
      startsWith(github.ref_name, 'codex/') ||
      github.event_name == 'workflow_dispatch'

    steps:
    - uses: actions/checkout@v4
      with:
        token: ${{ secrets.CODEX_PAT || secrets.GITHUB_TOKEN }}
        fetch-depth: 0

    - name: Set up Python
      uses: actions/setup-python@v4
      with:
        python-version: '3.12'

    - name: Install dependencies
      run: |
        python -m pip install --upgrade pip
        pip install -r requirements.txt

    - name: Authenticate with GitHub CLI
      run: echo $GH_TOKEN | gh auth login --with-token

    - name: Set up Git identity
      run: |
        git config --global user.name "GitHub Actions"
        git config --global user.email "actions@github.com"

<<<<<<< HEAD
    - name: Initialize debug status
      run: |
        echo "streamlined_code=1" >> $GITHUB_ENV
        echo "detailed_code=1" >> $GITHUB_ENV

    - name: 🚀 Run Streamlined Debug
      id: streamlined_debug
      run: |
        echo "Running streamlined debugging workflow..."
        if [ ! -f scripts/streamlined_debug.py ]; then
          echo "ERROR: scripts/streamlined_debug.py not found!" >&2
          exit_code=2
        else
          python scripts/streamlined_debug.py
          exit_code=$?
          if [ $exit_code -ne 0 ]; then
            echo "ERROR: scripts/streamlined_debug.py failed with exit code $exit_code" >&2
=======
      - name: 🚀 Run Streamlined Debug
        id: streamlined_debug
        run: |
          echo "Running streamlined debugging workflow..."
          if [ ! -f scripts/streamlined_debug.py ]; then
            echo "ERROR: scripts/streamlined_debug.py not found!" >&2
            exit_code=2
          else
            python scripts/streamlined_debug.py
            exit_code=$?
            if [ $exit_code -ne 0 ]; then
              echo "ERROR: scripts/streamlined_debug.py failed with exit code $exit_code" >&2
            fi
>>>>>>> 8ed34acb
          fi
          echo "streamlined_exit_code=$exit_code" >> $GITHUB_OUTPUT
          echo "streamlined_code=$exit_code" >> $GITHUB_ENV

    - name: 📊 Upload Streamlined Debug Report
      uses: actions/upload-artifact@v4
      if: always()
      with:
        name: streamlined-debug-report-${{ github.run_id }}
        path: streamlined_debug_report.md

<<<<<<< HEAD
    - name: 🔍 Run Detailed Debug (if streamlined found issues)
      id: detailed_debug
      if: steps.streamlined_debug.outputs.streamlined_exit_code != '0'
      run: |
        echo "Streamlined debug found issues. Running detailed analysis..."
        python scripts/debug_codex_pr.py --branch=${{ github.head_ref || github.ref_name }} --report=detailed_debug_report.md --max-iterations=3 --commit
        exit_code=$?
        if [ $exit_code -ne 0 ]; then
          echo "ERROR: debug_codex_pr.py failed with exit code $exit_code" >&2
        fi
        # Prevent workflow failure due to non-zero exit code
        true
        echo "detailed_exit_code=$exit_code" >> $GITHUB_OUTPUT
        echo "detailed_code=$exit_code" >> $GITHUB_ENV
=======
      - name: 🔍 Run Detailed Debug (if streamlined found issues)
        id: detailed_debug
        if: steps.streamlined_debug.outputs.streamlined_exit_code != '0'
        run: |
          echo "Streamlined debug found issues. Running detailed analysis..."
          python scripts/debug_codex_pr.py --branch=${{ github.head_ref || github.ref_name }} --report=detailed_debug_report.md --max-iterations=3 --commit
          exit_code=$?
          if [ "$exit_code" -ne 0 ]; then
            echo "ERROR: scripts/debug_codex_pr.py failed with exit code $exit_code" >&2
          fi
          echo "detailed_exit_code=$exit_code" >> $GITHUB_OUTPUT
          echo "detailed_code=$exit_code" >> $GITHUB_ENV
>>>>>>> 8ed34acb

    - name: 📊 Upload Detailed Debug Report
      uses: actions/upload-artifact@v4
      if: steps.detailed_debug.outcome != 'skipped'
      with:
        name: detailed-debug-report-${{ github.run_id }}
        path: detailed_debug_report.md

    - name: 💬 Comment Results on PR
      if: github.event_name == 'pull_request'
      uses: actions/github-script@v7
      with:
        github-token: ${{ secrets.CODEX_PAT || secrets.GITHUB_TOKEN }}
        script: |
          const fs = require('fs');

          // Read streamlined report
          let streamlinedReport = '';
          try {
            streamlinedReport = fs.readFileSync('streamlined_debug_report.md', 'utf8');
          } catch (error) {
            streamlinedReport = '❌ Streamlined debug report generation failed';
            console.log('Streamlined report read error:', error);
          }

          // Read detailed report if it exists
          let detailedReport = '';
          try {
            detailedReport = fs.readFileSync('detailed_debug_report.md', 'utf8');
          } catch (error) {
            // Detailed report may not exist if streamlined debug passed
            console.log('No detailed report (this is normal if streamlined debug passed)');
          }

          // Determine overall status
          const streamlinedPassed = '${{ steps.streamlined_debug.outputs.streamlined_exit_code }}' === '0';
          const detailedRan = '${{ steps.detailed_debug.outcome }}' !== 'skipped';

          let statusEmoji = streamlinedPassed ? '🎉' : '⚠️';
          let statusText = streamlinedPassed ? 'All Checks Passed' : 'Issues Found';

          let comment = `## ${statusEmoji} Automated Codex Debugging Results - ${statusText}

          ### 🚀 Streamlined Debug Results
          ${streamlinedReport}
          `;

          if (detailedRan && detailedReport) {
            comment += `
          ### 🔍 Detailed Debug Results
          ${detailedReport}
          `;
          }

          comment += `
          ---
          *Debug workflow: Streamlined → ${streamlinedPassed ? 'Passed ✅' : 'Failed ❌'}${detailedRan ? ' → Detailed Analysis 🔍' : ''}*
          `;

          try {
            const repoOwner = context.repo?.owner;
            const repoName = context.repo?.repo;
            if (repoOwner && repoName) {
              await github.rest.issues.createComment({
                issue_number: context.issue.number,
                owner: repoOwner,
                repo: repoName,
                body: comment
              });
              console.log('Successfully posted PR comment');
            } else {
              console.log('Missing GitHub repo context, skipping PR comment');
            }
          } catch (error) {
            console.log('Failed to post PR comment:', error);
            core.setFailed(`Failed to post PR comment: ${error.message}`);
          }

    - name: 🤖 Auto-commit fixes if any
      if: >
        (steps.streamlined_debug.outputs.streamlined_exit_code == '0' ||
         steps.detailed_debug.outputs.detailed_exit_code == '0') &&
        github.event_name != 'workflow_dispatch'
      run: |
        git config --local user.email "action@github.com"
        git config --local user.name "GitHub Action"

        # Check if there are changes to commit
        if [ -n "$(git status --porcelain)" ]; then
          echo "Changes detected, committing fixes..."
          git add .
          git commit -m "🤖 Auto-fix: Resolve Codex integration issues

          - Applied automatic formatting fixes
          - Resolved type compatibility issues
          - Cleaned up import statements
          - Fixed common integration patterns

          Generated by streamlined debugging workflow"

          # Push with error handling
          if git push; then
            echo "✅ Successfully pushed auto-fixes"
          else
            echo "❌ Failed to push auto-fixes - may need different permissions"
            exit 1
          fi
        else
          echo "✅ No changes to commit - repository is already in good state"
        fi

<<<<<<< HEAD
    - name: 📋 Set final status
      if: always()
      run: |
        streamlined_code="${streamlined_code}"
        detailed_code="${detailed_code}"
        : "${streamlined_code:=1}"
        : "${detailed_code:=1}"

        if [ "$streamlined_code" = "0" ]; then
          echo "✅ Streamlined debug passed - all good!"
          exit 0
        elif [ "$detailed_code" = "0" ]; then
          echo "✅ Detailed debug resolved issues - all good!"
          exit 0
        else
          echo "⚠️ Issues remain that need manual attention"
          exit 1
        fi
=======
      - name: 📋 Set final status
        if: always()
        run: |
          streamlined_code="${streamlined_code:-1}"
          detailed_code="${detailed_code:-1}"

          if [ "$streamlined_code" = "0" ]; then
            echo "✅ Streamlined debug passed - all good!"
            exit 0
          elif [ "$detailed_code" = "0" ]; then
            echo "✅ Detailed debug resolved issues - all good!"
            exit 0
          else
            echo "⚠️ Issues remain that need manual attention"
            exit 1
          fi
>>>>>>> 8ed34acb
<|MERGE_RESOLUTION|>--- conflicted
+++ resolved
@@ -56,7 +56,6 @@
         git config --global user.name "GitHub Actions"
         git config --global user.email "actions@github.com"
 
-<<<<<<< HEAD
     - name: Initialize debug status
       run: |
         echo "streamlined_code=1" >> $GITHUB_ENV
@@ -74,21 +73,6 @@
           exit_code=$?
           if [ $exit_code -ne 0 ]; then
             echo "ERROR: scripts/streamlined_debug.py failed with exit code $exit_code" >&2
-=======
-      - name: 🚀 Run Streamlined Debug
-        id: streamlined_debug
-        run: |
-          echo "Running streamlined debugging workflow..."
-          if [ ! -f scripts/streamlined_debug.py ]; then
-            echo "ERROR: scripts/streamlined_debug.py not found!" >&2
-            exit_code=2
-          else
-            python scripts/streamlined_debug.py
-            exit_code=$?
-            if [ $exit_code -ne 0 ]; then
-              echo "ERROR: scripts/streamlined_debug.py failed with exit code $exit_code" >&2
-            fi
->>>>>>> 8ed34acb
           fi
           echo "streamlined_exit_code=$exit_code" >> $GITHUB_OUTPUT
           echo "streamlined_code=$exit_code" >> $GITHUB_ENV
@@ -100,7 +84,6 @@
         name: streamlined-debug-report-${{ github.run_id }}
         path: streamlined_debug_report.md
 
-<<<<<<< HEAD
     - name: 🔍 Run Detailed Debug (if streamlined found issues)
       id: detailed_debug
       if: steps.streamlined_debug.outputs.streamlined_exit_code != '0'
@@ -115,20 +98,6 @@
         true
         echo "detailed_exit_code=$exit_code" >> $GITHUB_OUTPUT
         echo "detailed_code=$exit_code" >> $GITHUB_ENV
-=======
-      - name: 🔍 Run Detailed Debug (if streamlined found issues)
-        id: detailed_debug
-        if: steps.streamlined_debug.outputs.streamlined_exit_code != '0'
-        run: |
-          echo "Streamlined debug found issues. Running detailed analysis..."
-          python scripts/debug_codex_pr.py --branch=${{ github.head_ref || github.ref_name }} --report=detailed_debug_report.md --max-iterations=3 --commit
-          exit_code=$?
-          if [ "$exit_code" -ne 0 ]; then
-            echo "ERROR: scripts/debug_codex_pr.py failed with exit code $exit_code" >&2
-          fi
-          echo "detailed_exit_code=$exit_code" >> $GITHUB_OUTPUT
-          echo "detailed_code=$exit_code" >> $GITHUB_ENV
->>>>>>> 8ed34acb
 
     - name: 📊 Upload Detailed Debug Report
       uses: actions/upload-artifact@v4
@@ -240,7 +209,6 @@
           echo "✅ No changes to commit - repository is already in good state"
         fi
 
-<<<<<<< HEAD
     - name: 📋 Set final status
       if: always()
       run: |
@@ -258,22 +226,4 @@
         else
           echo "⚠️ Issues remain that need manual attention"
           exit 1
-        fi
-=======
-      - name: 📋 Set final status
-        if: always()
-        run: |
-          streamlined_code="${streamlined_code:-1}"
-          detailed_code="${detailed_code:-1}"
-
-          if [ "$streamlined_code" = "0" ]; then
-            echo "✅ Streamlined debug passed - all good!"
-            exit 0
-          elif [ "$detailed_code" = "0" ]; then
-            echo "✅ Detailed debug resolved issues - all good!"
-            exit 0
-          else
-            echo "⚠️ Issues remain that need manual attention"
-            exit 1
-          fi
->>>>>>> 8ed34acb
+        fi