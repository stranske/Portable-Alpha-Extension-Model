name: Streamlined Codex Auto-Debug

on:
  pull_request:
    branches: [ main ]
    types: [opened, synchronize]
  push:
    branches: [ 'codex/**' ]
  workflow_dispatch:
    inputs:
      pr_number:
        description: 'PR number (when dispatched by debug-on-failure)'
        required: false
      target_ref:
        description: 'Git ref to check out (e.g., refs/pull/123/head)'
        required: false
      pr_head_ref:
        description: 'PR head ref (branch name) for logs only'
        required: false
      pr_head_sha:
        description: 'PR head SHA for logs only'
        required: false
      debug_mode:
        description: 'Enable verbose debugging'
        required: false
        default: 'false'

# Least-privilege permissions for what this job actually does
permissions:
<<<<<<< HEAD
  contents: read
  issues: write
  pull-requests: write
  actions: read           # Access workflow artifacts
  checks: write           # Update check status
=======
  contents: write        # push auto-fixes to same-repo branches
  pull-requests: write   # comment on PRs
  issues: write          # PRs are issues; needed to comment

concurrency:
  group: codex-auto-debug-${{ github.event.pull_request.number || github.event.inputs.pr_number || github.ref_name || github.run_id }}
  cancel-in-progress: true
>>>>>>> 2d383d6f

jobs:
  streamlined-debug:
    runs-on: ubuntu-latest

    # Run on codex branches, PRs to main, or manual dispatch (from Option A router)
    if: >
      github.event_name == 'workflow_dispatch' ||
      startsWith(github.head_ref || '', 'codex/') ||
      startsWith(github.ref_name || '', 'codex/') ||
      github.event_name == 'pull_request'

    env:
      # prefer personal token if present, otherwise fall back
      CODEX_TOKEN: ${{ secrets.CODEX_PAT || secrets.GITHUB_TOKEN }}
      DEBUG_MODE: ${{ github.event.inputs.debug_mode || 'false' }}

    steps:
      - name: 🧾 Resolve target checkout ref
        id: resolve
        run: |
          # Priority:
          # 1) workflow_dispatch input target_ref (e.g., refs/pull/123/head)
          # 2) pull_request merge ref (refs/pull/<num>/merge) for fork support
          # 3) head ref
          # 4) push ref_name
          # 5) repo default branch as absolute last resort
          TARGET_REF="${{ github.event.inputs.target_ref }}"
          if [ -z "$TARGET_REF" ]; then
            if [ "${{ github.event_name }}" = "pull_request" ] && [ -n "${{ github.event.pull_request.number }}" ]; then
              TARGET_REF="refs/pull/${{ github.event.pull_request.number }}/merge"
            elif [ -n "${{ github.head_ref }}" ]; then
              TARGET_REF="${{ github.head_ref }}"
            elif [ -n "${{ github.ref_name }}" ]; then
              TARGET_REF="${{ github.ref_name }}"
            else
              TARGET_REF="${{ github.event.repository.default_branch || 'main' }}"
            fi
          fi
          echo "target_ref=$TARGET_REF" >> "$GITHUB_OUTPUT"

      - name: 📥 Check out code at target ref
        uses: actions/checkout@v4
        with:
          token: ${{ env.CODEX_TOKEN }}
          ref: ${{ steps.resolve.outputs.target_ref }}
          fetch-depth: 0

      - name: 🐍 Set up Python
        uses: actions/setup-python@v5
        with:
          python-version: '3.12'

      - name: 📦 Install dependencies
        run: |
          python -m pip install --upgrade pip
          if [ -f requirements.txt ]; then
            pip install -r requirements.txt
          else
            echo "requirements.txt not found; installing minimal toolchain"
            pip install --upgrade pip
          fi

      - name: 🧭 Set up Git identity
        run: |
          git config --global user.name "GitHub Actions"
          git config --global user.email "actions@github.com"

      - name: ⚙️ Initialize debug status
        run: |
          echo "streamlined_code=0" >> $GITHUB_ENV
          echo "detailed_code=0" >> $GITHUB_ENV

      - name: 🚀 Run Streamlined Debug
        id: streamlined_debug
        run: |
          echo "Running streamlined debugging workflow..."
          exit_code=0
          if [ -f scripts/streamlined_debug.py ]; then
            python scripts/streamlined_debug.py
            exit_code=$?
            if [ $exit_code -ne 0 ]; then
              echo "ERROR: streamlined_debug.py failed with exit code $exit_code" >&2
            fi
          else
            echo "ERROR: scripts/streamlined_debug.py not found!" >&2
            exit_code=2
          fi
          echo "streamlined_exit_code=$exit_code" >> $GITHUB_OUTPUT
          echo "streamlined_code=$exit_code" >> $GITHUB_ENV

      - name: 📊 Upload Streamlined Debug Report
        if: always()
        uses: actions/upload-artifact@v4
        with:
          name: streamlined-debug-report-${{ github.run_id }}
          path: |
            streamlined_debug_report.md
          if-no-files-found: ignore

      - name: 🔍 Run Detailed Debug (if streamlined found issues)
        id: detailed_debug
        if: steps.streamlined_debug.outputs.streamlined_exit_code != '0'
        run: |
          echo "Streamlined debug found issues. Running detailed analysis..."
          BRANCH_IN="${{ github.event.inputs.pr_head_ref || github.head_ref || github.ref_name }}"
          python scripts/debug_codex_pr.py \
            --branch="$BRANCH_IN" \
            --report=detailed_debug_report.md \
            --max-iterations=3 \
            --commit
          exit_code=$?
          if [ $exit_code -ne 0 ]; then
            echo "ERROR: debug_codex_pr.py failed with exit code $exit_code" >&2
          fi
          # never fail the job here; final status handles that
          echo "detailed_exit_code=$exit_code" >> $GITHUB_OUTPUT
          echo "detailed_code=$exit_code" >> $GITHUB_ENV
          true

      - name: 📊 Upload Detailed Debug Report
        if: steps.detailed_debug.outcome != 'skipped'
        uses: actions/upload-artifact@v4
        with:
          name: detailed-debug-report-${{ github.run_id }}
          path: |
            detailed_debug_report.md
          if-no-files-found: ignore

      - name: 💬 Comment results on PR
        if: >
          github.event_name == 'pull_request' ||
          (github.event_name == 'workflow_dispatch' && github.event.inputs.pr_number)
        uses: actions/github-script@v7
        with:
          github-token: ${{ env.CODEX_TOKEN }}
          script: |
            const fs = require('fs');
            const streamlinedExit = '${{ steps.streamlined_debug.outputs.streamlined_exit_code }}';
            const detailedRan = '${{ steps.detailed_debug.outcome }}' !== 'skipped';
            const prNumber = context.payload.pull_request?.number || Number('${{ github.event.inputs.pr_number || '' }}');

            let streamlinedReport = '';
            try { streamlinedReport = fs.readFileSync('streamlined_debug_report.md','utf8'); }
            catch { streamlinedReport = '❌ Streamlined debug report not generated.'; }

            let detailedReport = '';
            try { detailedReport = fs.readFileSync('detailed_debug_report.md','utf8'); }
            catch {}

            const streamlinedPassed = String(streamlinedExit) === '0';
            const statusEmoji = streamlinedPassed ? '🎉' : '⚠️';
            const statusText  = streamlinedPassed ? 'All Checks Passed' : 'Issues Found';

            let comment = `## ${statusEmoji} Automated Codex Debugging Results - ${statusText}

            ### 🚀 Streamlined Debug Results
            ${streamlinedReport}
            `;

            if (detailedRan && detailedReport) {
              comment += `\n### 🔍 Detailed Debug Results\n${detailedReport}\n`;
            }

            comment += `\n---\n*Debug workflow: Streamlined → ${streamlinedPassed ? 'Passed ✅' : 'Failed ❌'}${detailedRan ? ' → Detailed Analysis 🔍' : ''}*`;

            if (prNumber) {
              await github.rest.issues.createComment({
                owner: context.repo.owner,
                repo: context.repo.repo,
                issue_number: prNumber,
                body: comment
              });
            } else {
              core.info('No PR number available; skipping PR comment.');
            }

      - name: 🤖 Auto-commit fixes if any
        if: >
          (steps.streamlined_debug.outputs.streamlined_exit_code == '0' ||
           steps.detailed_debug.outputs.detailed_exit_code == '0') &&
          github.event_name != 'workflow_dispatch'
        run: |
          # Only attempt to push for same-repo branches; fork PRs will fail without extra perms
          REPO_FULL="${{ github.repository }}"
          HEAD_REPO_FULL="${{ github.event.pull_request.head.repo.full_name || github.repository }}"
          if [ "$REPO_FULL" != "$HEAD_REPO_FULL" ]; then
            echo "Skipping auto-push for fork PR ($HEAD_REPO_FULL)."
            exit 0
          fi

          if [ -n "$(git status --porcelain)" ]; then
            echo "Changes detected, committing fixes..."
            git add -A
            git commit -m "🤖 Auto-fix: Codex debugging workflow applied minor fixes"
            if git push; then
              echo "✅ Successfully pushed auto-fixes"
            else
              echo "❌ Failed to push auto-fixes; check branch protections/permissions"
              exit 1
            fi
          else
            echo "✅ No changes to commit"
          fi

      - name: 📋 Set final status
        if: always()
        run: |
          : "${streamlined_code:=1}"
          : "${detailed_code:=1}"
          if [ "$streamlined_code" = "0" ]; then
            echo "✅ Streamlined debug passed - all good!"
            exit 0
          elif [ "$detailed_code" = "0" ]; then
            echo "✅ Detailed debug resolved issues - all good!"
            exit 0
          else
            echo "⚠️ Issues remain that need manual attention"
            exit 1
          fi<|MERGE_RESOLUTION|>--- conflicted
+++ resolved
@@ -27,21 +27,15 @@
 
 # Least-privilege permissions for what this job actually does
 permissions:
-<<<<<<< HEAD
   contents: read
   issues: write
   pull-requests: write
   actions: read           # Access workflow artifacts
   checks: write           # Update check status
-=======
-  contents: write        # push auto-fixes to same-repo branches
-  pull-requests: write   # comment on PRs
-  issues: write          # PRs are issues; needed to comment
 
 concurrency:
   group: codex-auto-debug-${{ github.event.pull_request.number || github.event.inputs.pr_number || github.ref_name || github.run_id }}
   cancel-in-progress: true
->>>>>>> 2d383d6f
 
 jobs:
   streamlined-debug:
