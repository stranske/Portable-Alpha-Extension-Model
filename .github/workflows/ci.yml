name: CI/CD Pipeline

on:
  pull_request:
    types: [ opened, synchronize, reopened, ready_for_review ]
  push:
    branches: [ main, develop ]
  workflow_dispatch:

concurrency:
  group: ci-${{ github.workflow }}-pr${{ github.event.pull_request.number || github.ref_name }}
  cancel-in-progress: true

env:
  PYTHON_VERSION: '3.12'

jobs:
  lint-and-format:
    name: Code Quality
    runs-on: ubuntu-latest
    steps:
      - uses: actions/checkout@v4
      - uses: actions/setup-python@v5
        with:
          python-version: ${{ env.PYTHON_VERSION }}
          cache: pip
      - name: Install deps
        run: |
          python -m pip install --upgrade pip
          pip install -r requirements-dev.txt
          pip install -e .
      - run: ruff check pa_core tests --fix --unsafe-fixes
        name: Ruff (lint)
      - run: black --check pa_core tests
        name: Black (format check)
      - run: isort --check-only pa_core tests
        name: isort (import order)

  type-check:
    name: Type Checking
    runs-on: ubuntu-latest
    steps:
      - uses: actions/checkout@v4
      - uses: actions/setup-node@v4
        with:
          node-version: '22'
      - uses: actions/setup-python@v5
        with:
          python-version: ${{ env.PYTHON_VERSION }}
          cache: pip
      - name: Install deps
        run: |
          python -m pip install --upgrade pip
          pip install -r requirements-dev.txt
          pip install -e .
      - run: pyright
        name: Pyright
      - run: mypy pa_core --ignore-missing-imports
        name: MyPy (additional)

  security:
    name: Security Check
    runs-on: ubuntu-latest
    steps:
      - uses: actions/checkout@v4
      - uses: actions/setup-python@v5
        with:
          python-version: ${{ env.PYTHON_VERSION }}
          cache: pip
      - name: Install bandit
        run: |
          python -m pip install --upgrade pip
          pip install bandit[toml]
      # Informational by default. To gate on Bandit, add 'security' to Gate.needs and make this step fail on findings.
      - name: Bandit (report)
        run: bandit -r pa_core -f json -o bandit-report.json || true
      - uses: actions/upload-artifact@v4
        if: always()
        with:
          name: security-report
          path: bandit-report.json

  test:
    name: Tests
    runs-on: ${{ matrix.os }}
    strategy:
      fail-fast: false
      matrix:
        python-version: ['3.10', '3.11', '3.12']
        os: [ubuntu-latest]
        include:
          - os: macos-latest
            python-version: '3.12'
          - os: windows-latest
            python-version: '3.12'
    steps:
      - uses: actions/checkout@v4
      - uses: actions/setup-python@v5
        with:
          python-version: ${{ matrix.python-version }}
          cache: pip
      - name: Install deps
        run: |
          python -m pip install --upgrade pip
          pip install -r requirements-dev.txt
          pip install -e .
          pip install build twine
      - name: Pytest with coverage floor
        run: |
          pytest tests/ -v --cov=pa_core --cov-report=xml --cov-report=term --cov-fail-under=60
      - name: Build artifacts
        run: |
          python -m build
          twine check dist/*
      - uses: codecov/codecov-action@v3
        with:
          file: ./coverage.xml
          flags: unittests
          name: codecov-umbrella
          fail_ci_if_error: false
      - uses: actions/upload-artifact@v4
        if: always()
        with:
          name: test-results-${{ matrix.os }}-py${{ matrix.python-version }}
          path: |
            coverage.xml
            dist

  integration-test:
    name: Integration Tests
    runs-on: ubuntu-latest
    needs: [lint-and-format, type-check, test]
    steps:
      - uses: actions/checkout@v4
      - uses: actions/setup-python@v5
        with:
          python-version: ${{ env.PYTHON_VERSION }}
          cache: pip
      - name: Install deps
        run: |
          python -m pip install --upgrade pip
          pip install -r requirements-dev.txt
          pip install -e .
      - name: Prepare sample inputs
        run: |
          test -f my_first_scenario.yml
          test -f sp500tr_fred_divyield.csv
      - name: Run CLI
        run: |
          python -m pa_core.cli --config my_first_scenario.yml --index sp500tr_fred_divyield.csv --seed 42
      - name: Assert artifact exists
        run: |
          shopt -s nullglob
          files=(Outputs.xlsx Outputs.parquet Outputs/*.xlsx Outputs/*.parquet)
          echo "Artifacts: ${files[@]}"
          [ ${#files[@]} -gt 0 ] || { echo "::error::No output artifact produced"; exit 1; }

  golden-tutorial-tests:
    name: Golden Tutorial Tests
    runs-on: ubuntu-latest
    needs: [lint-and-format, type-check, test]
    steps:
      - uses: actions/checkout@v4
      - uses: actions/setup-python@v5
        with:
          python-version: ${{ env.PYTHON_VERSION }}
          cache: pip
      - name: Install deps
        run: |
          python -m pip install --upgrade pip
          pip install -r requirements-dev.txt
          pip install -e .
      - name: Install Chrome for exports (optional)
        run: |
          sudo apt-get update
          sudo apt-get install -y chromium-browser || echo "Chrome install failed - exports will be skipped"
      - name: Run golden tutorial tests
        run: |
          python -m pytest tests/golden/ -v --tb=short
      - name: Generate tutorial artifacts for review
        run: |
          # Create artifacts directory
          mkdir -p tutorial-artifacts

          # Generate basic scenario
          python -m pa_core.cli --config my_first_scenario.yml --index sp500tr_fred_divyield.csv --output tutorial-artifacts/basic-scenario.xlsx --seed 42 || true

          # Generate parameter sweeps
          python -m pa_core.cli --config config/returns_mode_template.yml --index sp500tr_fred_divyield.csv --mode returns --output tutorial-artifacts/returns-sweep.xlsx --seed 42 || true
          python -m pa_core.cli --config config/capital_mode_template.yml --index sp500tr_fred_divyield.csv --mode capital --output tutorial-artifacts/capital-sweep.xlsx --seed 42 || true

          # Try to generate exports with charts (may fail without proper Chrome setup)
          python -m pa_core.cli --config my_first_scenario.yml --index sp500tr_fred_divyield.csv --output tutorial-artifacts/with-exports.xlsx --png --pptx --seed 42 || echo "Export generation failed - likely due to Chrome/display issues"

          # List generated artifacts
          echo "Generated artifacts:"
          find tutorial-artifacts -type f -exec ls -lh {} \;
      - name: Upload tutorial artifacts
        uses: actions/upload-artifact@v4
        if: always()
        with:
          name: tutorial-artifacts
          path: tutorial-artifacts/
          retention-days: 7
      - name: Upload test results
        uses: actions/upload-artifact@v4
        if: always()
        with:
          name: golden-test-results
          path: |
            .pytest_cache/
            test-results.xml
          retention-days: 7

  build-docs:
    name: Documentation
    runs-on: ubuntu-latest
    if: github.ref == 'refs/heads/main'
    steps:
      - uses: actions/checkout@v4
      - uses: actions/setup-python@v5
        with:
          python-version: ${{ env.PYTHON_VERSION }}
          cache: pip
      - name: Install deps
        run: |
          python -m pip install --upgrade pip
          pip install -r requirements-dev.txt
          pip install -e .
      - name: Build docs
        run: make docs
      - uses: actions/upload-artifact@v4
        with:
          name: documentation
          path: docs/_build/html/

  codespace-validation:
    name: Validate Codespace Config
    runs-on: ubuntu-latest
    steps:
      - uses: actions/checkout@v4
      - name: Validate devcontainer.json
        run: |
          python -m json.tool .devcontainer/devcontainer.json > /dev/null
          echo "✅ devcontainer.json is valid"
      - name: Test setup script
        run: |
          chmod +x .devcontainer/setup.sh || true
          bash -n .devcontainer/setup.sh || true
          echo "✅ Codespace setup script syntax is valid"

  pr-gate:
    name: PR Gate
    runs-on: ubuntu-latest
    needs:
      - lint-and-format
      - type-check
      - security
      - test
      - integration-test
      - golden-tutorial-tests
      - codespace-validation
    if: ${{ always() }}
    permissions:
      contents: read
      statuses: write

    steps:
      - name: Evaluate upstream results
        id: eval
        env:
          LINT:  ${{ needs['lint-and-format'].result }}
          TYPE:  ${{ needs['type-check'].result }}
          SEC:   ${{ needs['security'].result }}
          TEST:  ${{ needs['test'].result }}
          INTEG: ${{ needs['integration-test'].result }}
          GOLDEN: ${{ needs['golden-tutorial-tests'].result }}
          CSPACE: ${{ needs['codespace-validation'].result }}
        run: |
          ok=true
          for v in "$LINT" "$TYPE" "$SEC" "$TEST" "$INTEG" "$GOLDEN" "$CSPACE"; do
            [ "$v" = "success" ] || ok=false
          done
          echo "ok=$ok" >> "$GITHUB_OUTPUT"

      - name: Post required commit status on merge SHA
        if: ${{ always() }}
        uses: actions/github-script@v7
        with:
          github-token: ${{ secrets.GITHUB_TOKEN }}
          script: |
            const ok = '${{ steps.eval.outputs.ok }}' === 'true';
            const sha = process.env.GITHUB_SHA || (github && github.context && github.context.sha);
            if (!sha) {
<<<<<<< HEAD
              throw new Error('sha is not defined. Ensure this code runs within a workflow run context.');
=======
              throw new Error('sha is not defined. Ensure this code runs within a workflow run context and GITHUB_SHA is available.');
>>>>>>> 9d9aac93
            }
            const owner = process.env.GITHUB_REPOSITORY_OWNER;
            const repo = process.env.GITHUB_REPOSITORY.split('/')[1];
            const runId = process.env.GITHUB_RUN_ID || (github && github.context && github.context.runId);
            if (!runId) {
              throw new Error('runId is not defined. Ensure this code runs within a workflow run context.');
            }
            const serverUrl = github.serverUrl && github.serverUrl.startsWith('https')
              ? github.serverUrl
              : 'https://github.com';
            await github.rest.repos.createCommitStatus({
              owner,
              repo,
              sha,
              state: ok ? 'success' : 'failure',
              context: 'required/pr-gate',
              description: ok ? 'PR Gate passed' : 'PR Gate failed',
              target_url: `${serverUrl}/${owner}/${repo}/actions/runs/${runId}`
            });

      - name: Fail if any upstream job failed
        if: ${{ steps.eval.outputs.ok != 'true' }}
        run: exit 1

      - name: Succeed gate
        if: ${{ steps.eval.outputs.ok == 'true' }}
        run: echo "all good"<|MERGE_RESOLUTION|>--- conflicted
+++ resolved
@@ -292,11 +292,7 @@
             const ok = '${{ steps.eval.outputs.ok }}' === 'true';
             const sha = process.env.GITHUB_SHA || (github && github.context && github.context.sha);
             if (!sha) {
-<<<<<<< HEAD
               throw new Error('sha is not defined. Ensure this code runs within a workflow run context.');
-=======
-              throw new Error('sha is not defined. Ensure this code runs within a workflow run context and GITHUB_SHA is available.');
->>>>>>> 9d9aac93
             }
             const owner = process.env.GITHUB_REPOSITORY_OWNER;
             const repo = process.env.GITHUB_REPOSITORY.split('/')[1];
