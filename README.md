--- conflicted
+++ resolved
@@ -105,11 +105,7 @@
 Legacy CSV parameter files can be converted for this release with:
 
 ```bash
-<<<<<<< HEAD
 pa-convert-params old_parameters.csv params.yml
-=======
-pa-convert-params old_parameters.csv config/params_template.yml
->>>>>>> 68530743
 ```
 
 This writes results to `Outputs.xlsx` in the current directory.
