--- conflicted
+++ resolved
@@ -141,7 +141,6 @@
 make launchers
 ```
 
-<<<<<<< HEAD
 ## Setup
 
 Run the setup script to create a Python virtual environment and install dependencies
@@ -153,8 +152,6 @@
 
 Execute this once before running any notebooks or other scripts. Then prefer the dashboard wizard to run your first scenario.
 
-=======
->>>>>>> 939421b0
 ### Exports
 
 Static PNG/PDF/PPTX exports use the [Kaleido](https://github.com/plotly/Kaleido)
@@ -170,20 +167,10 @@
 sudo apt-get install -y chromium-browser
 ```
 
-<<<<<<< HEAD
 Advanced usage (CLI/YAML)
 
 If you prefer the command line, the main entry point is ``pa_core.cli`` which exposes analysis modes, export
 options and dashboard integration:
-=======
-### Additional Optional Packages
-
-- Parquet export/import: install the `parquet` extra to enable `pandas.read_parquet`/`write_parquet` via pyarrow. When pyarrow is missing the dashboard falls back to CSV.
-
-After setting up the environment you can run the command line interface. The
-main entry point is ``pa_core.cli`` which exposes analysis modes, export
-options and an optional dashboard:
->>>>>>> 939421b0
 
 ```bash
 python -m pa_core.cli --config config/params_template.yml --index sp500tr_fred_divyield.csv \
@@ -264,7 +251,6 @@
 
 View at `docs/_build/html/index.html`
 
-<<<<<<< HEAD
 ### Screenshot capture (optional)
 
 To regenerate the wizard screenshots headlessly:
@@ -297,8 +283,6 @@
 If `pyarrow` is not installed, the dashboard and CLI skip Parquet operations gracefully. The exporter writes a CSV alongside the
 Parquet file so the dashboard remains usable.
 
-=======
->>>>>>> 939421b0
 ### Python version requirement and packaging
 
 This project requires Python 3.10 or newer. Packaging is unified via `pyproject.toml` (PEP 621); no legacy `setup.py` is required.
