--- conflicted
+++ resolved
@@ -262,16 +262,12 @@
         params=params,
         rng=rng_returns,
     )
-<<<<<<< HEAD
+    corr_repair_info = params.get("_correlation_repair_info")
     fin_rngs = spawn_agent_rngs(
         run_options.seed,
         ["internal", "external_pa", "active_ext"],
         legacy_order=run_options.legacy_agent_rng,
     )
-=======
-    corr_repair_info = params.get("_correlation_repair_info")
-    fin_rngs = spawn_agent_rngs(run_options.seed, ["internal", "external_pa", "active_ext"])
->>>>>>> 8965a448
     f_int, f_ext, f_act = draw_financing_series(
         n_months=run_cfg.N_MONTHS,
         n_sim=run_cfg.N_SIMULATIONS,
