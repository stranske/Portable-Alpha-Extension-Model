--- conflicted
+++ resolved
@@ -43,13 +43,8 @@
         data_files: Sequence[str | Path],
         seed: int | None,
         cli_args: Mapping[str, Any],
-<<<<<<< HEAD
     backend: str | None = None,
     run_log: str | Path | None = None,
-=======
-        backend: str | None = None,
-        run_log: str | Path | None = None,
->>>>>>> 16e1e52f
         previous_run: str | None = None,
     ) -> None:
         """Write manifest to ``self.path``."""
