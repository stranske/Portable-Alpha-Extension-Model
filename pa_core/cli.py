"""Command-line interface for running simulations.

Additional options allow exporting visualisations and launching the
Streamlit dashboard after a run.

CLI flags:
    --png / --pdf / --pptx  Static exports (can be combined)
    --html                 Save interactive HTML
    --gif                  Animated export of monthly paths
    --alt-text TEXT        Alt text for HTML/PPTX exports
    --packet               Committee-ready export packet (PPTX + Excel)
    --dashboard            Launch Streamlit dashboard after run
"""

from __future__ import annotations

import argparse
import json
import logging
from datetime import datetime, timezone
from pathlib import Path
from typing import TYPE_CHECKING, Any, Optional, Sequence, cast

# Rich is imported lazily in functions to keep import time low

if TYPE_CHECKING:
    import numpy as np
    import pandas as pd

# Intentionally avoid heavy imports at module import time. Required modules are
# imported lazily inside functions after environment bootstrap.

# Placeholders for late-bound globals assigned in main()
draw_joint_returns: Any = None
draw_financing_series: Any = None
simulate_agents: Any = None
export_to_excel: Any = None
build_from_config: Any = None
build_cov_matrix: Any = None
create_export_packet: Any = None

# Configure logger for this module
logger = logging.getLogger(__name__)


class JsonFormatter(logging.Formatter):
    """Format logs as JSON lines."""

    def format(self, record: logging.LogRecord) -> str:  # type: ignore[override]
        ts = datetime.fromtimestamp(record.created, tz=timezone.utc).isoformat()
        entry = {
            "level": record.levelname,
            "timestamp": ts,
            "module": record.name,
            "message": record.getMessage(),
        }
        return json.dumps(entry)


def create_enhanced_summary(
    returns_map: dict[str, "np.ndarray"],
    *,
    benchmark: str | None = None,
) -> "pd.DataFrame":
    """Create summary table with standard breach and shortfall defaults."""

    # Local import to avoid heavy imports at module load
    from .sim.metrics import summary_table

    return summary_table(returns_map, benchmark=benchmark)


def print_enhanced_summary(summary: "pd.DataFrame") -> None:
    """Print enhanced summary with explanations."""
    # Local imports to avoid heavy import at module load
    from rich.console import Console
    from rich.panel import Panel
    from rich.text import Text

    from .reporting.console import print_summary

    console = Console()

    # Print explanatory header
    explanation = Text()
    explanation.append("Portfolio Analysis Results\n", style="bold blue")
    explanation.append("Metrics Explanation:\n", style="bold")
    explanation.append("• AnnReturn: Annualized return (%)\n")
    explanation.append("• AnnVol: Annualized volatility (%)\n")
    explanation.append("• VaR: Value at Risk (95% confidence)\n")
    explanation.append("• BreachProb: Probability of monthly loss > 2%\n")
    if "ShortfallProb" in summary.columns:
        explanation.append("• ShortfallProb: Probability of annual loss > 5%\n")
    explanation.append("• TE: Tracking Error vs benchmark\n")

    console.print(Panel(explanation, title="Understanding Your Results"))

    # Print the table
    print_summary(summary)

    # Print additional guidance
    guidance = Text()
    guidance.append("\n💡 Interpretation Tips:\n", style="bold green")
    guidance.append("• Lower ShortfallProb is better (< 5% is typically good)\n")
    guidance.append(
        "• Higher AnnReturn with lower AnnVol indicates better risk-adjusted returns\n"
    )
    guidance.append("• TE shows how much each strategy deviates from the benchmark\n")

    console.print(guidance)


class Dependencies:
    """Container for CLI dependencies using explicit dependency injection."""

    def __init__(
        self,
        build_from_config=None,
        export_to_excel=None,
        draw_financing_series=None,
        draw_joint_returns=None,
        build_cov_matrix=None,
        simulate_agents=None,
    ):
        """Initialize dependencies with explicit function parameters.
        
        Args:
            build_from_config: Function to build agents from config
            export_to_excel: Function to export results to Excel
            draw_financing_series: Function to generate financing series
            draw_joint_returns: Function to generate joint returns
            build_cov_matrix: Function to build covariance matrix
            simulate_agents: Function to simulate agents
            
        If any parameter is None, the default implementation will be imported.
        """
        # Import defaults only when needed to avoid heavy imports at module load
        if build_from_config is None:
            from .agents.registry import build_from_config
        if export_to_excel is None:
            from .reporting import export_to_excel
        if draw_financing_series is None:
            from .sim import draw_financing_series
        if draw_joint_returns is None:
            from .sim import draw_joint_returns
        if build_cov_matrix is None:
            from .sim.covariance import build_cov_matrix
        if simulate_agents is None:
            from .simulations import simulate_agents

        self.build_from_config = build_from_config
        self.export_to_excel = export_to_excel
        self.draw_financing_series = draw_financing_series
        self.draw_joint_returns = draw_joint_returns
        self.build_cov_matrix = build_cov_matrix
        self.simulate_agents = simulate_agents


def main(
    argv: Optional[Sequence[str]] = None, deps: Optional[Dependencies] = None
) -> None:
    # Lightweight bootstrap: ensure numpy is available; if not, try to re-exec using
    # the project's virtualenv interpreter to satisfy subprocess tests that use `python`.
    import os
    import sys

    try:  # quick probe for required heavy deps in subprocess execution
        import numpy as _np  # noqa: F401
        import pandas as _pd  # noqa: F401
    except Exception:  # pragma: no cover - only triggered in misconfigured subprocs
        # Attempt to locate project venv based on package location
        project_root = Path(__file__).resolve().parents[1]
        venv_python = project_root / ".venv" / "bin" / "python"
        if venv_python.exists() and str(venv_python) != sys.executable:
            # Re-exec under the venv interpreter, preserving args
            args_list = list(argv) if argv is not None else sys.argv[1:]
            os.execv(
                str(venv_python), [str(venv_python), "-m", "pa_core.cli", *args_list]
            )
        # If no venv found, continue and let normal imports raise a helpful error later

    # Import light dependencies needed for argument parsing defaults
    # Import pandas for runtime usage (safe after bootstrap probe above)
    import pandas as pd  # type: ignore

    from .stress import STRESS_PRESETS

    parser = argparse.ArgumentParser(description="Portable Alpha simulation")
    parser.add_argument("--config", required=True, help="YAML config file")
    parser.add_argument("--index", required=True, help="Index returns CSV")
    parser.add_argument("--output", default="Outputs.xlsx", help="Output workbook")
    parser.add_argument(
        "--mode",
        choices=["capital", "returns", "alpha_shares", "vol_mult"],
        default="returns",
        help="Parameter sweep analysis mode",
    )
    parser.add_argument(
        "--stress-preset",
        choices=sorted(STRESS_PRESETS.keys()),
        help="Apply predefined stress scenario",
    )
    parser.add_argument(
        "--pivot",
        action="store_true",
        help="Write all raw returns in a single long-format sheet",
    )
    parser.add_argument(
        "--backend",
        choices=["numpy", "cupy"],
        help="Computation backend",
    )
    parser.add_argument(
        "--log-json",
        action="store_true",
        help="Write structured JSON logs to runs/<timestamp>/run.log and reference from manifest",
    )
    parser.add_argument(
        "--seed",
        type=int,
        default=None,
        help="Random seed for reproducible simulations",
    )
    parser.add_argument(
        "--log-json",
        action="store_true",
        help="Emit structured JSON logs to runs/<timestamp>/run.log",
    )
    parser.add_argument("--png", action="store_true", help="Export PNG chart")
    parser.add_argument("--pdf", action="store_true", help="Export PDF chart")
    parser.add_argument(
        "--pptx",
        action="store_true",
        help="Export PPTX file with charts",
    )
    parser.add_argument("--html", action="store_true", help="Export HTML chart")
    parser.add_argument(
        "--gif",
        action="store_true",
        help="Export GIF animation of monthly paths",
    )
    parser.add_argument(
        "--alt-text",
        dest="alt_text",
        help="Alt text for HTML/PPTX exports",
    )
    parser.add_argument(
        "--packet",
        action="store_true",
        help="Export comprehensive committee packet (PPTX + Excel)",
    )
    parser.add_argument(
        "--sensitivity",
        action="store_true",
        help="Run one-factor sensitivity analysis on key parameters and include a tornado chart in packet/Excel exports",
    )
    parser.add_argument(
        "--dashboard",
        action="store_true",
        help="Launch Streamlit dashboard after run",
    )
    parser.add_argument(
        "--prev-manifest",
        dest="prev_manifest",
        help="Path to manifest.json from previous run for diff",
    )
    parser.add_argument(
        "--suggest-sleeves",
        action="store_true",
        help="Suggest feasible sleeve allocations before running",
    )
    parser.add_argument(
        "--tradeoff-table",
        action="store_true",
        help="Compute sleeve trade-off table and include in Excel/packet",
    )
    parser.add_argument(
        "--tradeoff-top",
        type=int,
        default=10,
        help="Top-N rows to include in the trade-off table",
    )
    parser.add_argument(
        "--tradeoff-sort",
        type=str,
        default="risk_score",
        help="Column to sort trade-off table by (e.g., risk_score, ExternalPA_TE)",
    )
    parser.add_argument(
        "--max-te",
        type=float,
        default=0.02,
        help="Maximum tracking error for sleeve suggestions",
    )
    parser.add_argument(
        "--max-breach",
        type=float,
        default=0.05,
        help="Maximum breach probability for sleeve suggestions",
    )
    parser.add_argument(
        "--max-cvar",
        type=float,
        default=0.03,
        help="Maximum CVaR for sleeve suggestions",
    )
    parser.add_argument(
        "--sleeve-step",
        type=float,
        default=0.25,
        help="Grid step size for sleeve suggestions",
    )
    # Optional sleeve bounds (in capital mm units)
    parser.add_argument(
        "--min-external",
        type=float,
        default=None,
        help="Minimum ExternalPA capital (mm)",
    )
    parser.add_argument(
        "--max-external",
        type=float,
        default=None,
        help="Maximum ExternalPA capital (mm)",
    )
    parser.add_argument(
        "--min-active", type=float, default=None, help="Minimum ActiveExt capital (mm)"
    )
    parser.add_argument(
        "--max-active", type=float, default=None, help="Maximum ActiveExt capital (mm)"
    )
    parser.add_argument(
        "--min-internal",
        type=float,
        default=None,
        help="Minimum InternalPA capital (mm)",
    )
    parser.add_argument(
        "--max-internal",
        type=float,
        default=None,
        help="Maximum InternalPA capital (mm)",
    )
    args = parser.parse_args(argv)

    run_log_path: Path | None = None
    if args.log_json:
        run_ts = datetime.now(timezone.utc).strftime("%Y%m%dT%H%M%S")
        run_dir = Path("runs") / run_ts
        run_dir.mkdir(parents=True, exist_ok=True)
        run_log_path = run_dir / "run.log"

        root_logger = logging.getLogger()
        root_logger.setLevel(logging.INFO)
        root_logger.handlers.clear()

        console_handler = logging.StreamHandler()
        console_handler.setLevel(logging.WARNING)
        root_logger.addHandler(console_handler)

        file_handler = logging.FileHandler(run_log_path)
        file_handler.setLevel(logging.INFO)
        file_handler.setFormatter(JsonFormatter())
        root_logger.addHandler(file_handler)

    prev_manifest_data: dict[str, Any] | None = None
    prev_summary_df: pd.DataFrame = pd.DataFrame()
    if getattr(args, "prev_manifest", None):
        try:
            prev_manifest_path = Path(args.prev_manifest)
            if prev_manifest_path.exists():
                prev_manifest_data = json.loads(prev_manifest_path.read_text())
                prev_out = (
                    prev_manifest_data.get("cli_args", {}).get("output")
                    if isinstance(prev_manifest_data, dict)
                    else None
                )
                if prev_out and Path(prev_out).exists():
                    try:
                        prev_summary_df = pd.read_excel(prev_out, sheet_name="Summary")
                    except Exception:
                        prev_summary_df = pd.DataFrame()
        except Exception:
            prev_manifest_data = None
            prev_summary_df = pd.DataFrame()

<<<<<<< HEAD
    # Defer heavy imports until after bootstrap (lightweight imports only)
    from .backend import resolve_and_set_backend, set_backend
=======
    # Defer heavy imports until after backend selection
>>>>>>> 6969de52
    from .config import load_config
    from .utils import select_and_set_backend

    cfg = load_config(args.config)
    backend_choice = select_and_set_backend(args.backend, cfg)
    args.backend = backend_choice

    from .data import load_index_returns
    from .manifest import ManifestWriter
    from .logging_utils import setup_json_logging
    from .random import spawn_agent_rngs, spawn_rngs
    from .reporting.attribution import (
        compute_sleeve_return_attribution,
        compute_sleeve_risk_attribution,
    )
    from .reporting.sweep_excel import export_sweep_results
    from .run_flags import RunFlags
    from .sleeve_suggestor import suggest_sleeve_sizes
    from .stress import apply_stress_preset
    from .sweep import run_parameter_sweep
    from .viz.utils import safe_to_numpy

    # Initialize dependencies - use provided deps for testing or create default
    if deps is None:
        deps = Dependencies()

    flags = RunFlags(
        save_xlsx=args.output,
        png=args.png,
        pdf=args.pdf,
        pptx=args.pptx,
        html=args.html,
        gif=args.gif,
        dashboard=args.dashboard,
        alt_text=args.alt_text,
        packet=args.packet,
    )

    # cfg is already loaded earlier; do not reload
    backend_choice = resolve_and_set_backend(args.backend, cfg)
    args.backend = backend_choice

    # Optional structured logging setup
    run_dir: Path | None = None
    run_log_path: Path | None = None
    if args.log_json:
        # Create run directory under ./runs/<timestamp>
        ts = pd.Timestamp.utcnow().strftime("%Y%m%dT%H%M%SZ")
        run_dir = Path("runs") / ts
        run_log_path = run_dir / "run.log"
        try:
            setup_json_logging(run_log_path)
        except (OSError, PermissionError, RuntimeError, ValueError) as e:
            logger.warning(f"Failed to set up JSON logging: {e}")

    rng_returns = spawn_rngs(args.seed, 1)[0]
    fin_rngs = spawn_agent_rngs(
        args.seed,
        ["internal", "external_pa", "active_ext"],
    )

    if args.mode is not None:
        cfg = cfg.model_copy(update={"analysis_mode": args.mode})
    if args.stress_preset:
        cfg = apply_stress_preset(cfg, args.stress_preset)

    # Capture raw params BEFORE any config modifications
    raw_params = cfg.model_dump()

    idx_series = load_index_returns(args.index)

    # Ensure idx_series is a pandas Series for type safety
    if isinstance(idx_series, pd.DataFrame):
        idx_series = idx_series.squeeze()
        if not isinstance(idx_series, pd.Series):
            raise ValueError("Index data must be convertible to pandas Series")
    elif not isinstance(idx_series, pd.Series):
        raise ValueError("Index data must be a pandas Series")

    # Handle sleeve suggestion if requested
    if args.suggest_sleeves:
        suggestions = suggest_sleeve_sizes(
            cfg,
            idx_series,
            max_te=args.max_te,
            max_breach=args.max_breach,
            max_cvar=args.max_cvar,
            step=args.sleeve_step,
            min_external=args.min_external,
            max_external=args.max_external,
            min_active=args.min_active,
            max_active=args.max_active,
            min_internal=args.min_internal,
            max_internal=args.max_internal,
            seed=args.seed,
        )
        if suggestions.empty:
            print("No feasible sleeve allocations found.")
            return
        print(suggestions.to_string(index=True))
        choice = input(
            "Select row index to apply and continue (blank to abort): "
        ).strip()
        if not choice:
            print("Aborting run.")
            return
        try:
            idx_sel = int(choice)
            row = suggestions.iloc[idx_sel]
        except (ValueError, IndexError):
            print("Invalid selection. Aborting run.")
            return
        cfg = cfg.model_copy(
            update={
                # Direct float conversion for clarity and efficiency
                "external_pa_capital": float(row["external_pa_capital"]),
                "active_ext_capital": float(row["active_ext_capital"]),
                "internal_pa_capital": float(row["internal_pa_capital"]),
            }
        )

    if (
        cfg.analysis_mode in ["capital", "returns", "alpha_shares", "vol_mult"]
        and not args.sensitivity
    ):
        # Parameter sweep mode
        results = run_parameter_sweep(cfg, idx_series, rng_returns, fin_rngs)
        export_sweep_results(results, filename=args.output)

        # Write reproducibility manifest
        mw = ManifestWriter(Path(args.output).with_name("manifest.json"))
        # Only include args.output in data_files if it exists
        data_files = [args.index, args.config]
        if args.output and Path(args.output).exists():
            data_files.append(args.output)
        mw.write(
            config_path=args.config,
            data_files=data_files,
            seed=args.seed,
            cli_args=vars(args),
            backend=args.backend,
            run_log=str(run_log_path) if run_log_path else None,
            previous_run=args.prev_manifest,
            run_log=run_log_path,
        )
        manifest_json = Path(args.output).with_name("manifest.json")
        manifest_data = None
        try:
            if manifest_json.exists():
                manifest_data = json.loads(manifest_json.read_text())
        except (json.JSONDecodeError, FileNotFoundError, PermissionError):
            manifest_data = None

        # Handle packet export for parameter sweep mode
        if flags.packet:
            try:
                from . import viz

                # Build consolidated summary from sweep results (similar to export_sweep_results)
                summary_frames = []
                for res in results:
                    summary = res["summary"].copy()
                    summary["ShortfallProb"] = summary.get("ShortfallProb", 0.0)
                    summary["Combination"] = f"Run{res['combination_id']}"
                    summary_frames.append(summary)

                if summary_frames:
                    from .reporting.export_packet import (
                        create_export_packet as _create_export_packet,
                    )

                    if create_export_packet is None:
                        create_export_packet = _create_export_packet
                    all_summary = pd.concat(summary_frames, ignore_index=True)

                    # Create visualization from consolidated summary
                    if "ShortfallProb" in all_summary.columns:
                        fig = viz.risk_return.make(all_summary)
                    else:
                        fig = viz.sharpe_ladder.make(all_summary)

                    # Create export packet with sweep results
                    base_name = Path(args.output or "parameter_sweep_packet").stem

                    # Create a simplified raw_returns_dict for packet export
                    raw_returns_dict = {"Summary": all_summary}

                    pptx_path, excel_path = create_export_packet(
                        figs=[fig],
                        summary_df=all_summary,
                        raw_returns_dict=raw_returns_dict,
                        inputs_dict={k: raw_params.get(k, "") for k in raw_params},
                        base_filename=base_name,
                        alt_texts=[flags.alt_text] if flags.alt_text else None,
                        pivot=args.pivot,
                        manifest=manifest_data,
                    )
                    print("✅ Parameter sweep export packet created:")
                    print(f"   📊 Excel: {excel_path}")
                    print(f"   📋 PowerPoint: {pptx_path}")
                else:
                    print("⚠️  No summary data available for export packet")
            except RuntimeError as e:
                print(f"❌ Export packet failed: {e}")
            except (ImportError, ModuleNotFoundError) as e:
                logger.error(f"Export packet failed due to missing dependency: {e}")
                print(f"❌ Export packet failed due to missing dependency: {e}")
                print(
                    "💡 Install required packages: pip install plotly kaleido openpyxl"
                )
            except (ValueError, TypeError, KeyError) as e:
                logger.error(f"Export packet failed due to data issue: {e}")
                print(f"❌ Export packet failed due to data issue: {e}")
                print("💡 Check your configuration and data inputs")

        # Sensitivity analysis can also be applied to parameter sweep results
        if args.sensitivity:
            print("\n🔍 Parameter sweep sensitivity analysis:")
            print("ℹ️  Sensitivity analysis on parameter sweep results shows")
            print("   how different parameter combinations affect outcomes.")

            if results:
                sweep_df = pd.concat(
                    [res["summary"] for res in results], ignore_index=True
                )
                base_agents = sweep_df[sweep_df["Agent"] == "Base"]
                if not base_agents.empty and isinstance(base_agents, pd.DataFrame):
                    best_combo = base_agents.loc[base_agents["AnnReturn"].idxmax()]
                    worst_combo = base_agents.loc[base_agents["AnnReturn"].idxmin()]
                    print(
                        f"   📈 Best combination: {best_combo['AnnReturn']:.2f}% AnnReturn"
                    )
                    print(
                        f"   📉 Worst combination: {worst_combo['AnnReturn']:.2f}% AnnReturn"
                    )
                    print(
                        f"   📊 Range: {best_combo['AnnReturn'] - worst_combo['AnnReturn']:.2f}% difference"
                    )
                else:
                    print("   ⚠️  No Base agent results found in sweep")
            else:
                print("   ❌ No sweep results available")

        return

    # Normal single-run mode below
    mu_idx = float(idx_series.mean())
    idx_sigma = float(idx_series.std(ddof=1))
    mu_H = cfg.mu_H
    sigma_H = cfg.sigma_H
    mu_E = cfg.mu_E
    sigma_E = cfg.sigma_E
    mu_M = cfg.mu_M
    sigma_M = cfg.sigma_M

    # Build covariance (validates shapes)
    _ = deps.build_cov_matrix(
        cfg.rho_idx_H,
        cfg.rho_idx_E,
        cfg.rho_idx_M,
        cfg.rho_H_E,
        cfg.rho_H_M,
        cfg.rho_E_M,
        idx_sigma,
        sigma_H,
        sigma_E,
        sigma_M,
    )

    params = {
        "mu_idx_month": mu_idx / 12,
        "default_mu_H": mu_H / 12,
        "default_mu_E": mu_E / 12,
        "default_mu_M": mu_M / 12,
        "idx_sigma_month": idx_sigma / 12,
        "default_sigma_H": sigma_H / 12,
        "default_sigma_E": sigma_E / 12,
        "default_sigma_M": sigma_M / 12,
        "rho_idx_H": cfg.rho_idx_H,
        "rho_idx_E": cfg.rho_idx_E,
        "rho_idx_M": cfg.rho_idx_M,
        "rho_H_E": cfg.rho_H_E,
        "rho_H_M": cfg.rho_H_M,
        "rho_E_M": cfg.rho_E_M,
        "internal_financing_mean_month": cfg.internal_financing_mean_month,
        "internal_financing_sigma_month": cfg.internal_financing_sigma_month,
        "internal_spike_prob": cfg.internal_spike_prob,
        "internal_spike_factor": cfg.internal_spike_factor,
        "ext_pa_financing_mean_month": cfg.ext_pa_financing_mean_month,
        "ext_pa_financing_sigma_month": cfg.ext_pa_financing_sigma_month,
        "ext_pa_spike_prob": cfg.ext_pa_spike_prob,
        "ext_pa_spike_factor": cfg.ext_pa_spike_factor,
        "act_ext_financing_mean_month": cfg.act_ext_financing_mean_month,
        "act_ext_financing_sigma_month": cfg.act_ext_financing_sigma_month,
        "act_ext_spike_prob": cfg.act_ext_spike_prob,
        "act_ext_spike_factor": cfg.act_ext_spike_factor,
    }

    N_SIMULATIONS = cfg.N_SIMULATIONS
    N_MONTHS = cfg.N_MONTHS

    r_beta, r_H, r_E, r_M = deps.draw_joint_returns(
        n_months=N_MONTHS,
        n_sim=N_SIMULATIONS,
        params=params,
        rng=rng_returns,
    )
    f_int, f_ext, f_act = deps.draw_financing_series(
        n_months=N_MONTHS,
        n_sim=N_SIMULATIONS,
        params=params,
        rngs=fin_rngs,
    )

    # Build agents and run sim
    agents = deps.build_from_config(cfg)
    returns = deps.simulate_agents(agents, r_beta, r_H, r_E, r_M, f_int, f_ext, f_act)

    # Build summary using wrapper (allows tests to mock this safely)
    summary = create_enhanced_summary(returns, benchmark="Base")
    inputs_dict: dict[str, object] = {k: raw_params.get(k, "") for k in raw_params}
    raw_returns_dict = {k: pd.DataFrame(v) for k, v in returns.items()}

    # Optional attribution tables for downstream exports
    try:
        inputs_dict["_attribution_df"] = compute_sleeve_return_attribution(
            cfg, idx_series
        )
    except (AttributeError, TypeError):  # narrow exceptions required by tests
        # Fallback: aggregate total annualised return by agent if detailed attribution fails
        try:
            rows: list[dict[str, object]] = []
            for agent, arr in returns.items():
                mean_month = float(arr.mean())
                ann = 12.0 * mean_month
                rows.append({"Agent": agent, "Sub": "Total", "Return": ann})
            inputs_dict["_attribution_df"] = pd.DataFrame(rows)
        except (AttributeError, ValueError, TypeError, KeyError) as e2:
            logger.debug(f"Attribution fallback unavailable: {e2}")
            inputs_dict["_attribution_df"] = pd.DataFrame(
                [{"Agent": "", "Sub": "", "Return": 0.0}]
            ).head(0)
    try:
        inputs_dict["_risk_attr_df"] = compute_sleeve_risk_attribution(cfg, idx_series)
    except (AttributeError, ValueError, TypeError, KeyError) as e:
        logger.debug(f"Risk attribution unavailable: {e}")
    print_enhanced_summary(summary)
    # Optional: compute trade-off table (non-interactive) and attach for export
    if args.tradeoff_table:
        try:
            trade_df = suggest_sleeve_sizes(
                cfg,
                idx_series,
                max_te=args.max_te,
                max_breach=args.max_breach,
                max_cvar=args.max_cvar,
                step=args.sleeve_step,
                min_external=args.min_external,
                max_external=args.max_external,
                min_active=args.min_active,
                max_active=args.max_active,
                min_internal=args.min_internal,
                max_internal=args.max_internal,
                seed=args.seed,
                sort_by=args.tradeoff_sort,
            )
            if not trade_df.empty:
                inputs_dict["_tradeoff_df"] = trade_df.head(
                    max(1, args.tradeoff_top)
                ).reset_index(drop=True)
        except Exception as e:
            # Local import to avoid heavy import at module load
            from rich.console import Console
            from rich.panel import Panel

            Console().print(
                Panel(
                    f"[bold yellow]Warning:[/bold yellow] Trade-off table computation failed.\n[dim]Reason: {e}[/dim]",
                    title="Trade-off Table",
                    style="yellow",
                )
            )
    # Optional sensitivity analysis (one-factor deltas on AnnReturn)
    if args.sensitivity:
        try:
            from .sim.sensitivity import one_factor_deltas

            # Build a simple evaluator: change a single param, re-run summary AnnReturn for Base
            base_params = {
                "mu_H": cfg.mu_H,
                "sigma_H": cfg.sigma_H,
                "mu_E": cfg.mu_E,
                "sigma_E": cfg.sigma_E,
                "mu_M": cfg.mu_M,
                "sigma_M": cfg.sigma_M,
                "w_beta_H": cfg.w_beta_H,
                "w_alpha_H": cfg.w_alpha_H,
            }
            steps = {
                "mu_H": 0.01,
                "sigma_H": 0.005,
                "mu_E": 0.01,
                "sigma_E": 0.005,
                "mu_M": 0.01,
                "sigma_M": 0.005,
                "w_beta_H": 0.05,
                "w_alpha_H": 0.05,
            }

            def _eval(p: dict[str, float]) -> float:
                # Copy cfg with updates
                mod_cfg = cfg.model_copy(update=p)
                # Recompute params and draws quickly with same RNGs
                mu_idx_val = inputs_dict.get("mu_idx", 0.06)
                idx_sigma_val = inputs_dict.get("sigma_idx", 0.16)
                try:
                    if isinstance(mu_idx_val, (float, int)):
                        mu_idx = float(mu_idx_val)
                    elif isinstance(mu_idx_val, str):
                        mu_idx = float(mu_idx_val)
                    else:
                        mu_idx = 0.06
                except Exception:
                    mu_idx = 0.06
                try:
                    if isinstance(idx_sigma_val, (float, int)):
                        idx_sigma = float(idx_sigma_val)
                    elif isinstance(idx_sigma_val, str):
                        idx_sigma = float(idx_sigma_val)
                    else:
                        idx_sigma = 0.16
                except Exception:
                    idx_sigma = 0.16
                sigma_H = mod_cfg.sigma_H
                sigma_E = mod_cfg.sigma_E
                sigma_M = mod_cfg.sigma_M
                mu_H = mod_cfg.mu_H
                mu_E = mod_cfg.mu_E
                mu_M = mod_cfg.mu_M
                # Note: We rely on draw_joint_returns to rebuild the covariance from params,
                # so we don't need to materialize the covariance matrix here.
                params_local = {
                    "mu_idx_month": mu_idx / 12,
                    "default_mu_H": mu_H / 12,
                    "default_mu_E": mu_E / 12,
                    "default_mu_M": mu_M / 12,
                    "idx_sigma_month": idx_sigma / 12,
                    "default_sigma_H": sigma_H / 12,
                    "default_sigma_E": sigma_E / 12,
                    "default_sigma_M": sigma_M / 12,
                    "rho_idx_H": mod_cfg.rho_idx_H,
                    "rho_idx_E": mod_cfg.rho_idx_E,
                    "rho_idx_M": mod_cfg.rho_idx_M,
                    "rho_H_E": mod_cfg.rho_H_E,
                    "rho_H_M": mod_cfg.rho_H_M,
                    "rho_E_M": mod_cfg.rho_E_M,
                    # financing left the same for speed
                    "internal_financing_mean_month": mod_cfg.internal_financing_mean_month,
                    "internal_financing_sigma_month": mod_cfg.internal_financing_sigma_month,
                    "internal_spike_prob": mod_cfg.internal_spike_prob,
                    "internal_spike_factor": mod_cfg.internal_spike_factor,
                    "ext_pa_financing_mean_month": mod_cfg.ext_pa_financing_mean_month,
                    "ext_pa_financing_sigma_month": mod_cfg.ext_pa_financing_sigma_month,
                    "ext_pa_spike_prob": mod_cfg.ext_pa_spike_prob,
                    "ext_pa_spike_factor": mod_cfg.ext_pa_spike_factor,
                    "act_ext_financing_mean_month": mod_cfg.act_ext_financing_mean_month,
                    "act_ext_financing_sigma_month": mod_cfg.act_ext_financing_sigma_month,
                    "act_ext_spike_prob": mod_cfg.act_ext_spike_prob,
                    "act_ext_spike_factor": mod_cfg.act_ext_spike_factor,
                }
                r_beta_l, r_H_l, r_E_l, r_M_l = deps.draw_joint_returns(
                    n_months=mod_cfg.N_MONTHS,
                    n_sim=mod_cfg.N_SIMULATIONS,
                    params=params_local,
                    rng=rng_returns,
                )
                f_int_l, f_ext_l, f_act_l = f_int, f_ext, f_act
                agents_l = deps.build_from_config(mod_cfg)
                returns_l = deps.simulate_agents(
                    agents_l, r_beta_l, r_H_l, r_E_l, r_M_l, f_int_l, f_ext_l, f_act_l
                )
                summary_l = create_enhanced_summary(returns_l, benchmark="Base")
                vals = summary_l.loc[summary_l["Agent"] == "Base", "AnnReturn"]
                return float(vals.to_numpy()[0]) if not vals.empty else 0.0

            sens_df = one_factor_deltas(
                params=base_params, steps=steps, evaluator=_eval
            )
            inputs_dict["_sensitivity_df"] = sens_df
        except ImportError as e:
            logger.warning(f"Sensitivity analysis module not available: {e}")
            # Local import to avoid heavy import at module load
            from rich.console import Console
            from rich.panel import Panel

            Console().print(
                Panel(
                    f"[bold red]Error:[/bold red] Sensitivity analysis module not found.\n[dim]Reason: {e}[/dim]",
                    title="Sensitivity Analysis",
                    style="red",
                )
            )
        except (KeyError, ValueError) as e:
            logger.error(f"Sensitivity analysis configuration error: {e}")
            # Local import to avoid heavy import at module load
            from rich.console import Console
            from rich.panel import Panel

            Console().print(
                Panel(
                    f"[bold yellow]Warning:[/bold yellow] Sensitivity analysis failed due to configuration error.\n[dim]Reason: {e}[/dim]\n[dim]Check parameter names and values in your configuration.[/dim]",
                    title="Sensitivity Analysis",
                    style="yellow",
                )
            )
        except TypeError as e:
            logger.error(f"Sensitivity analysis data type error: {e}")
            # Local import to avoid heavy import at module load
            from rich.console import Console
            from rich.panel import Panel

            Console().print(
                Panel(
                    f"[bold yellow]Warning:[/bold yellow] Sensitivity analysis failed due to data type error.\n[dim]Reason: {e}[/dim]\n[dim]Check that all parameters are numeric values.[/dim]",
                    title="Sensitivity Analysis",
                    style="yellow",
                )
            )

    deps.export_to_excel(
        inputs_dict,
        summary,
        raw_returns_dict,
        filename=flags.save_xlsx or "Outputs.xlsx",
        pivot=args.pivot,
    )

    # Write reproducibility manifest for normal run
    try:
        mw = ManifestWriter(Path(flags.save_xlsx or "Outputs.xlsx").with_name("manifest.json"))
        data_files = [args.index, args.config]
        out_path = Path(flags.save_xlsx or "Outputs.xlsx")
        if out_path.exists():
            data_files.append(str(out_path))
        mw.write(
            config_path=args.config,
            data_files=data_files,
            seed=args.seed,
            cli_args=vars(args),
            backend=args.backend,
            run_log=str(run_log_path) if run_log_path else None,
            previous_run=args.prev_manifest,
        )
    except (OSError, PermissionError, FileNotFoundError) as e:
        logger.warning(f"Failed to write manifest: {e}")

    # Optional sensitivity analysis (one-factor deltas on AnnReturn)
    if args.sensitivity:
        try:
            from .sensitivity import one_factor_deltas

            print("\n🔍 Running sensitivity analysis...")

            # Build a simple evaluator: change a single param, re-run summary AnnReturn for Base
            def _eval(p: dict[str, float]) -> float:
                """Evaluate AnnReturn for Base agent given parameter overrides."""
                mod_cfg = cfg.model_copy(update=p)

                # Rebuild covariance matrix with new parameters
                deps.build_cov_matrix(
                    mod_cfg.rho_idx_H,
                    mod_cfg.rho_idx_E,
                    mod_cfg.rho_idx_M,
                    mod_cfg.rho_H_E,
                    mod_cfg.rho_H_M,
                    mod_cfg.rho_E_M,
                    idx_sigma,
                    mod_cfg.sigma_H,
                    mod_cfg.sigma_E,
                    mod_cfg.sigma_M,
                )

                params_local = {
                    "mu_idx_month": mu_idx / 12,
                    "default_mu_H": mod_cfg.mu_H / 12,
                    "default_mu_E": mod_cfg.mu_E / 12,
                    "default_mu_M": mod_cfg.mu_M / 12,
                    "idx_sigma_month": idx_sigma / 12,
                    "default_sigma_H": mod_cfg.sigma_H / 12,
                    "default_sigma_E": mod_cfg.sigma_E / 12,
                    "default_sigma_M": mod_cfg.sigma_M / 12,
                    "rho_idx_H": mod_cfg.rho_idx_H,
                    "rho_idx_E": mod_cfg.rho_idx_E,
                    "rho_idx_M": mod_cfg.rho_idx_M,
                    "rho_H_E": mod_cfg.rho_H_E,
                    "rho_H_M": mod_cfg.rho_H_M,
                    "rho_E_M": mod_cfg.rho_E_M,
                    "internal_financing_mean_month": mod_cfg.internal_financing_mean_month,
                    "internal_financing_sigma_month": mod_cfg.internal_financing_sigma_month,
                    "internal_spike_prob": mod_cfg.internal_spike_prob,
                    "internal_spike_factor": mod_cfg.internal_spike_factor,
                    "ext_pa_financing_mean_month": mod_cfg.ext_pa_financing_mean_month,
                    "ext_pa_financing_sigma_month": mod_cfg.ext_pa_financing_sigma_month,
                    "ext_pa_spike_prob": mod_cfg.ext_pa_spike_prob,
                    "ext_pa_spike_factor": mod_cfg.ext_pa_spike_factor,
                    "act_ext_financing_mean_month": mod_cfg.act_ext_financing_mean_month,
                    "act_ext_financing_sigma_month": mod_cfg.act_ext_financing_sigma_month,
                    "act_ext_spike_prob": mod_cfg.act_ext_spike_prob,
                    "act_ext_spike_factor": mod_cfg.act_ext_spike_factor,
                }

                r_beta_l, r_H_l, r_E_l, r_M_l = deps.draw_joint_returns(
                    n_months=mod_cfg.N_MONTHS,
                    n_sim=mod_cfg.N_SIMULATIONS,
                    params=params_local,
                    rng=rng_returns,
                )
                # Reuse existing financing draws for speed in sensitivity.
                # NOTE: This introduces correlation between sensitivity analysis runs,
                # as all runs use the same random financing draws. This is intentional
                # to isolate the effect of parameter changes and reduce noise from
                # random variation. If independent draws are required for each run,
                # modify this section to generate new draws per run. Interpret results
                # accordingly, as sensitivity estimates may be affected by this choice.
                f_int_l, f_ext_l, f_act_l = f_int, f_ext, f_act
                agents_l = deps.build_from_config(mod_cfg)
                returns_l = deps.simulate_agents(
                    agents_l, r_beta_l, r_H_l, r_E_l, r_M_l, f_int_l, f_ext_l, f_act_l
                )
                summary_l = create_enhanced_summary(returns_l, benchmark="Base")
                base_row = summary_l[summary_l["Agent"] == "Base"]
                if isinstance(base_row, pd.DataFrame) and not base_row.empty:
                    return float(base_row["AnnReturn"].iloc[0])
                return 0.0

            # Define parameter perturbations to test (±5% relative changes)
            base_params = {
                "mu_H": cfg.mu_H,
                "sigma_H": cfg.sigma_H,
                "mu_E": cfg.mu_E,
                "sigma_E": cfg.sigma_E,
                "mu_M": cfg.mu_M,
                "sigma_M": cfg.sigma_M,
            }

            scenarios = {}
            failed_params = []
            skipped_params = []

            for param_name, base_value in base_params.items():
                # Test positive perturbation
                pos_key = f"{param_name}_+5%"
                try:
                    pos_value = base_value * 1.05
                    pos_result = _eval({param_name: pos_value})
                    scenarios[pos_key] = pd.DataFrame({"AnnReturn": [pos_result]})
                except (ValueError, ZeroDivisionError) as e:
                    failed_params.append(f"{pos_key}: Configuration error: {str(e)}")
                    skipped_params.append(pos_key)
                    logger.warning(
                        f"Parameter evaluation failed for {pos_key} due to configuration: {e}"
                    )
                    print(f"⚠️  Parameter evaluation failed for {pos_key}: {e}")
                except (KeyError, TypeError) as e:
                    failed_params.append(f"{pos_key}: Data type error: {str(e)}")
                    skipped_params.append(pos_key)
                    logger.error(
                        f"Parameter evaluation failed for {pos_key} due to data issue: {e}"
                    )
                    print(f"⚠️  Parameter evaluation failed for {pos_key}: {e}")

                # Test negative perturbation
                neg_key = f"{param_name}_-5%"
                try:
                    neg_value = base_value * 0.95
                    neg_result = _eval({param_name: neg_value})
                    scenarios[neg_key] = pd.DataFrame({"AnnReturn": [neg_result]})
                except (ValueError, ZeroDivisionError) as e:
                    failed_params.append(f"{neg_key}: Configuration error: {str(e)}")
                    skipped_params.append(neg_key)
                    logger.warning(
                        f"Parameter evaluation failed for {neg_key} due to configuration: {e}"
                    )
                    print(f"⚠️  Parameter evaluation failed for {neg_key}: {e}")
                except (KeyError, TypeError) as e:
                    failed_params.append(f"{neg_key}: Data type error: {str(e)}")
                    skipped_params.append(neg_key)
                    logger.error(
                        f"Parameter evaluation failed for {neg_key} due to data issue: {e}"
                    )
                    print(f"⚠️  Parameter evaluation failed for {neg_key}: {e}")

            if scenarios:
                base_df = summary[summary["Agent"] == "Base"][["AnnReturn"]]
                if not isinstance(base_df, pd.DataFrame):
                    base_df = pd.DataFrame(base_df)
                deltas = one_factor_deltas(base_df, scenarios, value="AnnReturn")

                print("\n📊 Sensitivity Analysis Results:")
                print("=" * 50)
                for param, delta in deltas.items():
                    direction = "📈" if delta > 0 else "📉"
                    print(f"{direction} {param:20} | Delta: {delta:+8.4f}%")

                if skipped_params:
                    print(
                        f"\n⚠️  Warning: {len(skipped_params)} parameter evaluations failed and were skipped:"
                    )
                    for param in skipped_params:
                        print(f"   • {param}")
                    print(
                        "\n💡 Consider reviewing parameter ranges or model constraints."
                    )

                print(
                    f"\n✅ Sensitivity analysis completed. Evaluated {len(scenarios)} scenarios."
                )
            else:
                print(
                    "❌ All parameter evaluations failed. Sensitivity analysis could not be completed."
                )
                print("\n📋 Failed parameter details:")
                for failure in failed_params:
                    print(f"   • {failure}")

        except ImportError:
            logger.error("Sensitivity analysis module not available")
            print("❌ Sensitivity analysis requires the sensitivity module")
        except (ValueError, KeyError) as e:
            logger.error(f"Sensitivity analysis configuration error: {e}")
            print(f"❌ Sensitivity analysis failed due to configuration error: {e}")
            print("💡 Check your parameter names and values")
        except TypeError as e:
            logger.error(f"Sensitivity analysis data type error: {e}")
            print(f"❌ Sensitivity analysis failed due to data type error: {e}")
            print("💡 Ensure all parameters are numeric values")

    if any(
        [
            flags.png,
            flags.pdf,
            flags.pptx,
            flags.html,
            flags.gif,
            flags.dashboard,
            flags.packet,
        ]
    ):
        pass

    if any([flags.png, flags.pdf, flags.pptx, flags.html, flags.gif, flags.dashboard]):
        from . import viz

        plots = Path("plots")
        plots.mkdir(exist_ok=True)
        # Guard summary type for static checkers
        if isinstance(summary, pd.DataFrame) and ("ShortfallProb" in summary.columns):
            fig = viz.risk_return.make(summary)
        else:
            fig = viz.sharpe_ladder.make(summary)
        stem = plots / "summary"

        # Handle packet export first (comprehensive export)
        if flags.packet:
            try:
                from . import viz

                # Use base filename from --output or default
                base_name = Path(flags.save_xlsx or "committee_packet").stem
                # Load manifest (if written) for embedding
                manifest_json = Path(flags.save_xlsx or "Outputs.xlsx").with_name(
                    "manifest.json"
                )
                manifest_data = None
                try:
                    if manifest_json.exists():
                        manifest_data = json.loads(manifest_json.read_text())
                except (json.JSONDecodeError, FileNotFoundError, PermissionError):
                    manifest_data = None

                # Build list of figures for the packet
                figs = [fig]
                # Optional: Sensitivity tornado
                try:
                    # inputs_dict is a plain dict[str, object]; guard types before use
                    sens_val = inputs_dict.get("_sensitivity_df")
                    sens_df: Optional[pd.DataFrame] = sens_val if isinstance(sens_val, pd.DataFrame) else None
                    if sens_df is not None and (not sens_df.empty):
                        if {"Parameter", "DeltaAbs"} <= set(sens_df.columns):
                            series = cast(
                                pd.Series,
                                sens_df.set_index("Parameter")["DeltaAbs"].astype(float),
                            )
                            figs.append(viz.tornado.make(series, title="Sensitivity Tornado"))
                except Exception:
                    # Non-fatal; continue without tornado figure
                    pass
                # Optional: Return attribution sunburst
                try:
                    attr_val = inputs_dict.get("_attribution_df")
                    attr_df: Optional[pd.DataFrame] = attr_val if isinstance(attr_val, pd.DataFrame) else None
                    if attr_df is not None and (not attr_df.empty):
                        if {"Agent", "Sub", "Return"} <= set(attr_df.columns):
                            figs.append(viz.sunburst.make(attr_df))
                except (AttributeError, TypeError) as e:
                    logger.debug(
                        "Skipping sunburst figure due to data issue", exc_info=e
                    )
                # Late-bind create_export_packet to allow test monkeypatching
                from .reporting.export_packet import (
                    create_export_packet as _create_export_packet,
                )

                if create_export_packet is None:
                    create_export_packet = _create_export_packet

                pptx_path, excel_path = create_export_packet(
                    figs=figs,
                    summary_df=summary,
                    raw_returns_dict=raw_returns_dict,
                    inputs_dict=inputs_dict,
                    base_filename=base_name,
                    alt_texts=[flags.alt_text] if flags.alt_text else None,
                    pivot=args.pivot,
                    manifest=manifest_data,
                    prev_summary_df=prev_summary_df,
                    prev_manifest=prev_manifest_data,
                )
                print("✅ Export packet created:")
                print(f"   📊 Excel: {excel_path}")
                print(f"   📋 PowerPoint: {pptx_path}")
            except RuntimeError as e:
                print(f"❌ Export packet failed: {e}")
                return
            except (ImportError, ModuleNotFoundError) as e:
                logger.error(f"Export packet failed due to missing dependency: {e}")
                print(f"❌ Export packet failed due to missing dependency: {e}")
                print(
                    "💡 Install required packages: pip install plotly kaleido openpyxl python-pptx"
                )
                return
            except (ValueError, TypeError, KeyError) as e:
                logger.error(f"Export packet failed due to data/config issue: {e}")
                print(
                    f"❌ Export packet failed due to data or configuration issue: {e}"
                )
                print("💡 Check your data inputs and configuration settings")
                return
            except (OSError, PermissionError) as e:
                logger.error(f"Export packet failed due to file system issue: {e}")
                print(f"❌ Export packet failed due to file system issue: {e}")
                print("💡 Check file permissions and available disk space")
                return

        # Individual export formats (with improved error handling)
        if flags.png:
            try:
                fig.write_image(stem.with_suffix(".png"), engine="kaleido")
            except (ImportError, ModuleNotFoundError) as e:
                if "kaleido" in str(e).lower() or "chrome" in str(e).lower():
                    logger.error(f"PNG export failed due to missing dependency: {e}")
                    print("❌ PNG export failed: Kaleido or Chrome/Chromium required")
                    print(
                        "💡 Install with: pip install kaleido (preferred) or sudo apt-get install chromium-browser"
                    )
                else:
                    logger.error(f"PNG export failed due to missing module: {e}")
                    print(f"❌ PNG export failed due to missing dependency: {e}")
            except (OSError, PermissionError) as e:
                logger.error(f"PNG export failed due to file system issue: {e}")
                print(f"❌ PNG export failed: Cannot write file - {e}")
                print("💡 Check file permissions and available disk space")
            except (ValueError, TypeError) as e:
                logger.error(f"PNG export failed due to data issue: {e}")
                print(f"❌ PNG export failed: Invalid data - {e}")
                print("💡 Check your visualization data and parameters")
            except Exception as e:
                logger.error(f"PNG export failed: {e}")
                msg = str(e).lower()
                if any(
                    term in msg
                    for term in ("kaleido", "chrome", "chromium", "cancelled")
                ):
                    print("❌ PNG export failed: Kaleido or Chrome/Chromium required")
                    print(
                        "💡 Install with: pip install kaleido (preferred) or sudo apt-get install chromium-browser"
                    )
                else:
                    print(f"❌ PNG export failed: {e}")
        if flags.pdf:
            try:
                viz.pdf_export.save(fig, str(stem.with_suffix(".pdf")))
            except (ImportError, ModuleNotFoundError) as e:
                if "kaleido" in str(e).lower() or "chrome" in str(e).lower():
                    logger.error(f"PDF export failed due to missing dependency: {e}")
                    print("❌ PDF export failed: Kaleido or Chrome/Chromium required")
                    print(
                        "💡 Install with: pip install kaleido (preferred) or sudo apt-get install chromium-browser"
                    )
                else:
                    logger.error(f"PDF export failed due to missing module: {e}")
                    print(f"❌ PDF export failed due to missing dependency: {e}")
            except (OSError, PermissionError) as e:
                logger.error(f"PDF export failed due to file system issue: {e}")
                print(f"❌ PDF export failed: Cannot write file - {e}")
                print("💡 Check file permissions and available disk space")
            except (ValueError, TypeError) as e:
                logger.error(f"PDF export failed due to data issue: {e}")
                print(f"❌ PDF export failed: Invalid data - {e}")
                print("💡 Check your visualization data and parameters")
        if flags.pptx:
            try:
                viz.pptx_export.save(
                    [fig],
                    str(stem.with_suffix(".pptx")),
                    alt_texts=[flags.alt_text] if flags.alt_text else None,
                )
            except (ImportError, ModuleNotFoundError) as e:
                if "kaleido" in str(e).lower() or "chrome" in str(e).lower():
                    logger.error(f"PPTX export failed due to missing dependency: {e}")
                    print("❌ PPTX export failed: Kaleido or Chrome/Chromium required")
                    print(
                        "💡 Install with: pip install kaleido (preferred) or sudo apt-get install chromium-browser"
                    )
                elif "pptx" in str(e).lower() or "python-pptx" in str(e).lower():
                    logger.error(f"PPTX export failed due to missing python-pptx: {e}")
                    print("❌ PPTX export failed: python-pptx required")
                    print("💡 Install with: pip install python-pptx")
                else:
                    logger.error(f"PPTX export failed due to missing module: {e}")
                    print(f"❌ PPTX export failed due to missing dependency: {e}")
            except (OSError, PermissionError) as e:
                logger.error(f"PPTX export failed due to file system issue: {e}")
                print(f"❌ PPTX export failed: Cannot write file - {e}")
                print("💡 Check file permissions and available disk space")
            except (ValueError, TypeError) as e:
                logger.error(f"PPTX export failed due to data issue: {e}")
                print(f"❌ PPTX export failed: Invalid data - {e}")
                print("💡 Check your visualization data and parameters")
        if flags.html:
            viz.html_export.save(
                fig,
                str(stem.with_suffix(".html")),
                alt_text=flags.alt_text,
            )
        if flags.gif:
            try:
                arr = safe_to_numpy(next(iter(raw_returns_dict.values())))
            except (ValueError, TypeError) as e:
                print(f"❌ GIF export failed: Data conversion error - {e}")
                print("💡 Check that return data contains only numeric values")
                return
            anim = viz.animation.make(arr)
            try:
                anim.write_image(str(plots / "paths.gif"))
            except Exception as e:
                if "Chrome" in str(e) or "Kaleido" in str(e) or "Chromium" in str(e):
                    print("❌ GIF export failed: Chrome/Chromium required")
                    print("💡 Install with: sudo apt-get install chromium-browser")
                else:
                    print(f"❌ GIF export failed: {e}")
        if flags.dashboard:
            import os
            import subprocess
            import sys

            # Use the same Python interpreter with -m streamlit to ensure venv
            try:
                dashboard_path = Path("dashboard/app.py")
                if not dashboard_path.exists():
                    raise FileNotFoundError(
                        f"Dashboard file not found: {dashboard_path}"
                    )

                subprocess.run(
                    [sys.executable, "-m", "streamlit", "run", "dashboard/app.py"],
                    check=True,
                    cwd=os.getcwd(),
                )
            except FileNotFoundError as e:
                print(f"❌ Dashboard launch failed: {e}")
                print(
                    "💡 Ensure the dashboard files are present in the 'dashboard/' directory."
                )
                return
            except subprocess.CalledProcessError as e:
                logger.error(
                    f"Dashboard launch failed with exit code {e.returncode}: {e}"
                )
                print(f"❌ Dashboard launch failed with exit code {e.returncode}")
                print("💡 Common solutions:")
                print("   • Install Streamlit: pip install streamlit")
                print("   • Check if 'dashboard/app.py' is valid Python code")
                print("   • Verify your Python environment is properly configured")
                return
            except ImportError as e:
                logger.error(f"Dashboard launch failed due to missing streamlit: {e}")
                print(f"❌ Dashboard launch failed: Streamlit not available - {e}")
                print("💡 Install Streamlit: pip install streamlit")
                return
            except (OSError, PermissionError) as e:
                logger.error(f"Dashboard launch failed due to system issue: {e}")
                print(f"❌ Dashboard launch failed: System/permission error - {e}")
                print("💡 Check file permissions and system resources")
                return


# (Backward compatibility global variable assignment removed)
if __name__ == "__main__":  # pragma: no cover - CLI entry point
    main()<|MERGE_RESOLUTION|>--- conflicted
+++ resolved
@@ -384,12 +384,8 @@
             prev_manifest_data = None
             prev_summary_df = pd.DataFrame()
 
-<<<<<<< HEAD
     # Defer heavy imports until after bootstrap (lightweight imports only)
     from .backend import resolve_and_set_backend, set_backend
-=======
-    # Defer heavy imports until after backend selection
->>>>>>> 6969de52
     from .config import load_config
     from .utils import select_and_set_backend
 
