--- conflicted
+++ resolved
@@ -61,7 +61,8 @@
 
     # type: ignore[override]
     def format(self, record: logging.LogRecord) -> str:
-        ts = datetime.fromtimestamp(record.created, tz=timezone.utc).isoformat()
+        ts = datetime.fromtimestamp(
+            record.created, tz=timezone.utc).isoformat()
         entry = {
             "level": record.levelname,
             "timestamp": ts,
@@ -104,7 +105,8 @@
     explanation.append("• VaR: Value at Risk (95% confidence)\n")
     explanation.append("• BreachProb: Probability of monthly loss > 2%\n")
     if "ShortfallProb" in summary.columns:
-        explanation.append("• ShortfallProb: Probability of annual loss > 5%\n")
+        explanation.append(
+            "• ShortfallProb: Probability of annual loss > 5%\n")
     explanation.append("• TE: Tracking Error vs benchmark\n")
 
     console.print(Panel(explanation, title="Understanding Your Results"))
@@ -115,11 +117,13 @@
     # Print additional guidance
     guidance = Text()
     guidance.append("\n💡 Interpretation Tips:\n", style="bold green")
-    guidance.append("• Lower ShortfallProb is better (< 5% is typically good)\n")
+    guidance.append(
+        "• Lower ShortfallProb is better (< 5% is typically good)\n")
     guidance.append(
         "• Higher AnnReturn with lower AnnVol indicates better risk-adjusted returns\n"
     )
-    guidance.append("• TE shows how much each strategy deviates from the benchmark\n")
+    guidance.append(
+        "• TE shows how much each strategy deviates from the benchmark\n")
 
     console.print(guidance)
 
@@ -214,7 +218,8 @@
             # Re-exec under the venv interpreter, preserving args
             args_list = list(argv) if argv is not None else sys.argv[1:]
             os.execv(
-                str(venv_python), [str(venv_python), "-m", "pa_core.cli", *args_list]
+                str(venv_python), [str(venv_python),
+                                   "-m", "pa_core.cli", *args_list]
             )
         # If no venv found, continue and let normal imports raise a helpful error later
 
@@ -227,7 +232,8 @@
     parser = argparse.ArgumentParser(description="Portable Alpha simulation")
     parser.add_argument("--config", required=True, help="YAML config file")
     parser.add_argument("--index", required=True, help="Index returns CSV")
-    parser.add_argument("--output", default="Outputs.xlsx", help="Output workbook")
+    parser.add_argument("--output", default="Outputs.xlsx",
+                        help="Output workbook")
     parser.add_argument(
         "--mode",
         choices=["capital", "returns", "alpha_shares", "vol_mult"],
@@ -282,7 +288,8 @@
         action="store_true",
         help="Export PPTX file with charts",
     )
-    parser.add_argument("--html", action="store_true", help="Export HTML chart")
+    parser.add_argument("--html", action="store_true",
+                        help="Export HTML chart")
     parser.add_argument(
         "--gif",
         action="store_true",
@@ -406,7 +413,8 @@
                 )
                 if prev_out and Path(prev_out).exists():
                     try:
-                        prev_summary_df = pd.read_excel(prev_out, sheet_name="Summary")
+                        prev_summary_df = pd.read_excel(
+                            prev_out, sheet_name="Summary")
                     except Exception:
                         prev_summary_df = pd.DataFrame()
         except Exception:
@@ -426,7 +434,8 @@
     if args.return_copula is not None:
         return_overrides["return_copula"] = args.return_copula
     if return_overrides:
-        cfg = cfg.__class__.model_validate({**cfg.model_dump(), **return_overrides})
+        cfg = cfg.__class__.model_validate(
+            {**cfg.model_dump(), **return_overrides})
     # Resolve and set backend once, with proper signature
     backend_choice = resolve_and_set_backend(args.backend, cfg)
     args.backend = backend_choice
@@ -630,7 +639,8 @@
                         fig = viz.sharpe_ladder.make(all_summary)
 
                     # Create export packet with sweep results
-                    base_name = Path(args.output or "parameter_sweep_packet").stem
+                    base_name = Path(
+                        args.output or "parameter_sweep_packet").stem
 
                     # Create a simplified raw_returns_dict for packet export
                     raw_returns_dict = {"Summary": all_summary}
@@ -639,7 +649,8 @@
                         figs=[fig],
                         summary_df=all_summary,
                         raw_returns_dict=raw_returns_dict,
-                        inputs_dict={k: raw_params.get(k, "") for k in raw_params},
+                        inputs_dict={k: raw_params.get(
+                            k, "") for k in raw_params},
                         base_filename=base_name,
                         alt_texts=[flags.alt_text] if flags.alt_text else None,
                         pivot=args.pivot,
@@ -655,7 +666,8 @@
             except RuntimeError as e:
                 print(f"❌ Export packet failed: {e}")
             except (ImportError, ModuleNotFoundError) as e:
-                logger.error(f"Export packet failed due to missing dependency: {e}")
+                logger.error(
+                    f"Export packet failed due to missing dependency: {e}")
                 print(f"❌ Export packet failed due to missing dependency: {e}")
                 print(
                     "💡 Install required packages: pip install plotly kaleido openpyxl"
@@ -677,8 +689,10 @@
                 )
                 base_agents = sweep_df[sweep_df["Agent"] == "Base"]
                 if not base_agents.empty and isinstance(base_agents, pd.DataFrame):
-                    best_combo = base_agents.loc[base_agents["AnnReturn"].idxmax()]
-                    worst_combo = base_agents.loc[base_agents["AnnReturn"].idxmin()]
+                    best_combo = base_agents.loc[base_agents["AnnReturn"].idxmax(
+                    )]
+                    worst_combo = base_agents.loc[base_agents["AnnReturn"].idxmin(
+                    )]
                     print(
                         f"   📈 Best combination: {best_combo['AnnReturn']:.2f}% AnnReturn"
                     )
@@ -699,59 +713,6 @@
     mu_idx = float(idx_series.mean())
     idx_sigma = float(idx_series.std(ddof=1))
 
-<<<<<<< HEAD
-    params = {
-        "mu_idx_month": mu_idx / 12,
-        "default_mu_H": mu_H / 12,
-        "default_mu_E": mu_E / 12,
-        "default_mu_M": mu_M / 12,
-        "idx_sigma_month": idx_sigma / 12,
-        "default_sigma_H": sigma_H / 12,
-        "default_sigma_E": sigma_E / 12,
-        "default_sigma_M": sigma_M / 12,
-        "rho_idx_H": cfg.rho_idx_H,
-        "rho_idx_E": cfg.rho_idx_E,
-        "rho_idx_M": cfg.rho_idx_M,
-        "rho_H_E": cfg.rho_H_E,
-        "rho_H_M": cfg.rho_H_M,
-        "rho_E_M": cfg.rho_E_M,
-        "return_distribution": cfg.return_distribution,
-        "return_t_df": cfg.return_t_df,
-        "return_copula": cfg.return_copula,
-        "return_distribution_idx": cfg.return_distribution_idx,
-        "return_distribution_H": cfg.return_distribution_H,
-        "return_distribution_E": cfg.return_distribution_E,
-        "return_distribution_M": cfg.return_distribution_M,
-        "internal_financing_mean_month": cfg.internal_financing_mean_month,
-        "internal_financing_sigma_month": cfg.internal_financing_sigma_month,
-        "internal_spike_prob": cfg.internal_spike_prob,
-        "internal_spike_factor": cfg.internal_spike_factor,
-        "ext_pa_financing_mean_month": cfg.ext_pa_financing_mean_month,
-        "ext_pa_financing_sigma_month": cfg.ext_pa_financing_sigma_month,
-        "ext_pa_spike_prob": cfg.ext_pa_spike_prob,
-        "ext_pa_spike_factor": cfg.ext_pa_spike_factor,
-        "act_ext_financing_mean_month": cfg.act_ext_financing_mean_month,
-        "act_ext_financing_sigma_month": cfg.act_ext_financing_sigma_month,
-        "act_ext_spike_prob": cfg.act_ext_spike_prob,
-        "act_ext_spike_factor": cfg.act_ext_spike_factor,
-    }
-
-    N_SIMULATIONS = cfg.N_SIMULATIONS
-    N_MONTHS = cfg.N_MONTHS
-
-    r_beta, r_H, r_E, r_M = deps.draw_joint_returns(
-        n_months=N_MONTHS,
-        n_sim=N_SIMULATIONS,
-        params=params,
-        rng=rng_returns,
-    )
-    f_int, f_ext, f_act = deps.draw_financing_series(
-        n_months=N_MONTHS,
-        n_sim=N_SIMULATIONS,
-        params=params,
-        rngs=fin_rngs,
-    )
-=======
     def _run_single(
         run_cfg: "ModelConfig", run_rng_returns: Any, run_fin_rngs: Any
     ) -> tuple[dict[str, "np.ndarray"], "pd.DataFrame", Any, Any, Any]:
@@ -791,6 +752,13 @@
             "rho_H_E": run_cfg.rho_H_E,
             "rho_H_M": run_cfg.rho_H_M,
             "rho_E_M": run_cfg.rho_E_M,
+            "return_distribution": run_cfg.return_distribution,
+            "return_t_df": run_cfg.return_t_df,
+            "return_copula": run_cfg.return_copula,
+            "return_distribution_idx": run_cfg.return_distribution_idx,
+            "return_distribution_H": run_cfg.return_distribution_H,
+            "return_distribution_E": run_cfg.return_distribution_E,
+            "return_distribution_M": run_cfg.return_distribution_M,
             "internal_financing_mean_month": run_cfg.internal_financing_mean_month,
             "internal_financing_sigma_month": run_cfg.internal_financing_sigma_month,
             "internal_spike_prob": run_cfg.internal_spike_prob,
@@ -830,9 +798,9 @@
         # Build summary using wrapper (allows tests to mock this safely)
         summary = create_enhanced_summary(returns, benchmark="Base")
         return returns, summary, f_int, f_ext, f_act
->>>>>>> 196e93e2
-
-    returns, summary, f_int, f_ext, f_act = _run_single(cfg, rng_returns, fin_rngs)
+
+    returns, summary, f_int, f_ext, f_act = _run_single(
+        cfg, rng_returns, fin_rngs)
     stress_delta_df = None
     base_summary_df: pd.DataFrame | None = None
     if args.stress_preset:
@@ -847,7 +815,8 @@
         )
         base_summary_df = base_summary
         stress_delta_df = build_delta_table(base_summary, summary)
-    inputs_dict: dict[str, object] = {k: raw_params.get(k, "") for k in raw_params}
+    inputs_dict: dict[str, object] = {
+        k: raw_params.get(k, "") for k in raw_params}
     raw_returns_dict = {k: pd.DataFrame(v) for k, v in returns.items()}
 
     # Optional attribution tables for downstream exports
@@ -870,7 +839,8 @@
                 [{"Agent": "", "Sub": "", "Return": 0.0}]
             ).head(0)
     try:
-        inputs_dict["_risk_attr_df"] = compute_sleeve_risk_attribution(cfg, idx_series)
+        inputs_dict["_risk_attr_df"] = compute_sleeve_risk_attribution(
+            cfg, idx_series)
     except (AttributeError, ValueError, TypeError, KeyError) as e:
         logger.debug(f"Risk attribution unavailable: {e}")
     print_enhanced_summary(summary)
@@ -1015,7 +985,8 @@
                 returns_l = deps.simulate_agents(
                     agents_l, r_beta_l, r_H_l, r_E_l, r_M_l, f_int_l, f_ext_l, f_act_l
                 )
-                summary_l = create_enhanced_summary(returns_l, benchmark="Base")
+                summary_l = create_enhanced_summary(
+                    returns_l, benchmark="Base")
                 vals = summary_l.loc[summary_l["Agent"] == "Base", "AnnReturn"]
                 return float(vals.to_numpy()[0]) if not vals.empty else 0.0
 
@@ -1092,7 +1063,8 @@
             except (OSError, PermissionError, ValueError) as e:
                 logger.warning(f"Failed to append stress sheets: {e}")
         else:
-            logger.warning("Stress sheet export skipped; output workbook missing.")
+            logger.warning(
+                "Stress sheet export skipped; output workbook missing.")
 
     # Write reproducibility manifest for normal run
     try:
@@ -1213,7 +1185,8 @@
                 returns_l = deps.simulate_agents(
                     agents_l, r_beta_l, r_H_l, r_E_l, r_M_l, f_int_l, f_ext_l, f_act_l
                 )
-                summary_l = create_enhanced_summary(returns_l, benchmark="Base")
+                summary_l = create_enhanced_summary(
+                    returns_l, benchmark="Base")
                 base_row = summary_l[summary_l["Agent"] == "Base"]
                 if isinstance(base_row, pd.DataFrame) and not base_row.empty:
                     return float(base_row["AnnReturn"].iloc[0])
@@ -1239,48 +1212,59 @@
                 try:
                     pos_value = base_value * 1.05
                     pos_result = _eval({param_name: pos_value})
-                    scenarios[pos_key] = pd.DataFrame({"AnnReturn": [pos_result]})
+                    scenarios[pos_key] = pd.DataFrame(
+                        {"AnnReturn": [pos_result]})
                 except (ValueError, ZeroDivisionError) as e:
-                    failed_params.append(f"{pos_key}: Configuration error: {str(e)}")
+                    failed_params.append(
+                        f"{pos_key}: Configuration error: {str(e)}")
                     skipped_params.append(pos_key)
                     logger.warning(
                         f"Parameter evaluation failed for {pos_key} due to configuration: {e}"
                     )
-                    print(f"⚠️  Parameter evaluation failed for {pos_key}: {e}")
+                    print(
+                        f"⚠️  Parameter evaluation failed for {pos_key}: {e}")
                 except (KeyError, TypeError) as e:
-                    failed_params.append(f"{pos_key}: Data type error: {str(e)}")
+                    failed_params.append(
+                        f"{pos_key}: Data type error: {str(e)}")
                     skipped_params.append(pos_key)
                     logger.error(
                         f"Parameter evaluation failed for {pos_key} due to data issue: {e}"
                     )
-                    print(f"⚠️  Parameter evaluation failed for {pos_key}: {e}")
+                    print(
+                        f"⚠️  Parameter evaluation failed for {pos_key}: {e}")
 
                 # Test negative perturbation
                 neg_key = f"{param_name}_-5%"
                 try:
                     neg_value = base_value * 0.95
                     neg_result = _eval({param_name: neg_value})
-                    scenarios[neg_key] = pd.DataFrame({"AnnReturn": [neg_result]})
+                    scenarios[neg_key] = pd.DataFrame(
+                        {"AnnReturn": [neg_result]})
                 except (ValueError, ZeroDivisionError) as e:
-                    failed_params.append(f"{neg_key}: Configuration error: {str(e)}")
+                    failed_params.append(
+                        f"{neg_key}: Configuration error: {str(e)}")
                     skipped_params.append(neg_key)
                     logger.warning(
                         f"Parameter evaluation failed for {neg_key} due to configuration: {e}"
                     )
-                    print(f"⚠️  Parameter evaluation failed for {neg_key}: {e}")
+                    print(
+                        f"⚠️  Parameter evaluation failed for {neg_key}: {e}")
                 except (KeyError, TypeError) as e:
-                    failed_params.append(f"{neg_key}: Data type error: {str(e)}")
+                    failed_params.append(
+                        f"{neg_key}: Data type error: {str(e)}")
                     skipped_params.append(neg_key)
                     logger.error(
                         f"Parameter evaluation failed for {neg_key} due to data issue: {e}"
                     )
-                    print(f"⚠️  Parameter evaluation failed for {neg_key}: {e}")
+                    print(
+                        f"⚠️  Parameter evaluation failed for {neg_key}: {e}")
 
             if scenarios:
                 base_df = summary[summary["Agent"] == "Base"][["AnnReturn"]]
                 if not isinstance(base_df, pd.DataFrame):
                     base_df = pd.DataFrame(base_df)
-                deltas = simple_one_factor_deltas(base_df, scenarios, value="AnnReturn")
+                deltas = simple_one_factor_deltas(
+                    base_df, scenarios, value="AnnReturn")
 
                 print("\n📊 Sensitivity Analysis Results:")
                 print("=" * 50)
@@ -1314,7 +1298,8 @@
             print("❌ Sensitivity analysis requires the sensitivity module")
         except (ValueError, KeyError) as e:
             logger.error(f"Sensitivity analysis configuration error: {e}")
-            print(f"❌ Sensitivity analysis failed due to configuration error: {e}")
+            print(
+                f"❌ Sensitivity analysis failed due to configuration error: {e}")
             print("💡 Check your parameter names and values")
         except TypeError as e:
             logger.error(f"Sensitivity analysis data type error: {e}")
@@ -1381,7 +1366,8 @@
                     # inputs_dict is a plain dict[str, object]; guard types before use
                     sens_val = inputs_dict.get("_sensitivity_df")
                     sens_df_plot: Optional[pd.DataFrame] = (
-                        sens_val if isinstance(sens_val, pd.DataFrame) else None
+                        sens_val if isinstance(
+                            sens_val, pd.DataFrame) else None
                     )
                     if sens_df_plot is not None and (not sens_df_plot.empty):
                         if {"Parameter", "DeltaAbs"} <= set(sens_df_plot.columns):
@@ -1392,7 +1378,8 @@
                                 ),
                             )
                             figs.append(
-                                viz.tornado.make(series, title="Sensitivity Tornado")
+                                viz.tornado.make(
+                                    series, title="Sensitivity Tornado")
                             )
                 except Exception:
                     # Non-fatal; continue without tornado figure
@@ -1401,7 +1388,8 @@
                 try:
                     attr_val = inputs_dict.get("_attribution_df")
                     attr_df: Optional[pd.DataFrame] = (
-                        attr_val if isinstance(attr_val, pd.DataFrame) else None
+                        attr_val if isinstance(
+                            attr_val, pd.DataFrame) else None
                     )
                     if attr_df is not None and (not attr_df.empty):
                         if {"Agent", "Sub", "Return"} <= set(attr_df.columns):
@@ -1435,21 +1423,24 @@
                 print(f"❌ Export packet failed: {e}")
                 return
             except (ImportError, ModuleNotFoundError) as e:
-                logger.error(f"Export packet failed due to missing dependency: {e}")
+                logger.error(
+                    f"Export packet failed due to missing dependency: {e}")
                 print(f"❌ Export packet failed due to missing dependency: {e}")
                 print(
                     "💡 Install required packages: pip install plotly kaleido openpyxl python-pptx"
                 )
                 return
             except (ValueError, TypeError, KeyError) as e:
-                logger.error(f"Export packet failed due to data/config issue: {e}")
+                logger.error(
+                    f"Export packet failed due to data/config issue: {e}")
                 print(
                     f"❌ Export packet failed due to data or configuration issue: {e}"
                 )
                 print("💡 Check your data inputs and configuration settings")
                 return
             except (OSError, PermissionError) as e:
-                logger.error(f"Export packet failed due to file system issue: {e}")
+                logger.error(
+                    f"Export packet failed due to file system issue: {e}")
                 print(f"❌ Export packet failed due to file system issue: {e}")
                 print("💡 Check file permissions and available disk space")
                 return
@@ -1460,16 +1451,20 @@
                 fig.write_image(stem.with_suffix(".png"), engine="kaleido")
             except (ImportError, ModuleNotFoundError) as e:
                 if "kaleido" in str(e).lower() or "chrome" in str(e).lower():
-                    logger.error(f"PNG export failed due to missing dependency: {e}")
+                    logger.error(
+                        f"PNG export failed due to missing dependency: {e}")
                     print("❌ PNG export failed: Kaleido or Chrome/Chromium required")
                     print(
                         "💡 Install with: pip install kaleido (preferred) or sudo apt-get install chromium-browser"
                     )
                 else:
-                    logger.error(f"PNG export failed due to missing module: {e}")
-                    print(f"❌ PNG export failed due to missing dependency: {e}")
+                    logger.error(
+                        f"PNG export failed due to missing module: {e}")
+                    print(
+                        f"❌ PNG export failed due to missing dependency: {e}")
             except (OSError, PermissionError) as e:
-                logger.error(f"PNG export failed due to file system issue: {e}")
+                logger.error(
+                    f"PNG export failed due to file system issue: {e}")
                 print(f"❌ PNG export failed: Cannot write file - {e}")
                 print("💡 Check file permissions and available disk space")
             except (ValueError, TypeError) as e:
@@ -1494,16 +1489,20 @@
                 viz.pdf_export.save(fig, str(stem.with_suffix(".pdf")))
             except (ImportError, ModuleNotFoundError) as e:
                 if "kaleido" in str(e).lower() or "chrome" in str(e).lower():
-                    logger.error(f"PDF export failed due to missing dependency: {e}")
+                    logger.error(
+                        f"PDF export failed due to missing dependency: {e}")
                     print("❌ PDF export failed: Kaleido or Chrome/Chromium required")
                     print(
                         "💡 Install with: pip install kaleido (preferred) or sudo apt-get install chromium-browser"
                     )
                 else:
-                    logger.error(f"PDF export failed due to missing module: {e}")
-                    print(f"❌ PDF export failed due to missing dependency: {e}")
+                    logger.error(
+                        f"PDF export failed due to missing module: {e}")
+                    print(
+                        f"❌ PDF export failed due to missing dependency: {e}")
             except (OSError, PermissionError) as e:
-                logger.error(f"PDF export failed due to file system issue: {e}")
+                logger.error(
+                    f"PDF export failed due to file system issue: {e}")
                 print(f"❌ PDF export failed: Cannot write file - {e}")
                 print("💡 Check file permissions and available disk space")
             except (ValueError, TypeError) as e:
@@ -1519,20 +1518,25 @@
                 )
             except (ImportError, ModuleNotFoundError) as e:
                 if "kaleido" in str(e).lower() or "chrome" in str(e).lower():
-                    logger.error(f"PPTX export failed due to missing dependency: {e}")
+                    logger.error(
+                        f"PPTX export failed due to missing dependency: {e}")
                     print("❌ PPTX export failed: Kaleido or Chrome/Chromium required")
                     print(
                         "💡 Install with: pip install kaleido (preferred) or sudo apt-get install chromium-browser"
                     )
                 elif "pptx" in str(e).lower() or "python-pptx" in str(e).lower():
-                    logger.error(f"PPTX export failed due to missing python-pptx: {e}")
+                    logger.error(
+                        f"PPTX export failed due to missing python-pptx: {e}")
                     print("❌ PPTX export failed: python-pptx required")
                     print("💡 Install with: pip install python-pptx")
                 else:
-                    logger.error(f"PPTX export failed due to missing module: {e}")
-                    print(f"❌ PPTX export failed due to missing dependency: {e}")
+                    logger.error(
+                        f"PPTX export failed due to missing module: {e}")
+                    print(
+                        f"❌ PPTX export failed due to missing dependency: {e}")
             except (OSError, PermissionError) as e:
-                logger.error(f"PPTX export failed due to file system issue: {e}")
+                logger.error(
+                    f"PPTX export failed due to file system issue: {e}")
                 print(f"❌ PPTX export failed: Cannot write file - {e}")
                 print("💡 Check file permissions and available disk space")
             except (ValueError, TypeError) as e:
@@ -1589,20 +1593,25 @@
                 logger.error(
                     f"Dashboard launch failed with exit code {e.returncode}: {e}"
                 )
-                print(f"❌ Dashboard launch failed with exit code {e.returncode}")
+                print(
+                    f"❌ Dashboard launch failed with exit code {e.returncode}")
                 print("💡 Common solutions:")
                 print("   • Install Streamlit: pip install streamlit")
                 print("   • Check if 'dashboard/app.py' is valid Python code")
                 print("   • Verify your Python environment is properly configured")
                 return
             except ImportError as e:
-                logger.error(f"Dashboard launch failed due to missing streamlit: {e}")
-                print(f"❌ Dashboard launch failed: Streamlit not available - {e}")
+                logger.error(
+                    f"Dashboard launch failed due to missing streamlit: {e}")
+                print(
+                    f"❌ Dashboard launch failed: Streamlit not available - {e}")
                 print("💡 Install Streamlit: pip install streamlit")
                 return
             except (OSError, PermissionError) as e:
-                logger.error(f"Dashboard launch failed due to system issue: {e}")
-                print(f"❌ Dashboard launch failed: System/permission error - {e}")
+                logger.error(
+                    f"Dashboard launch failed due to system issue: {e}")
+                print(
+                    f"❌ Dashboard launch failed: System/permission error - {e}")
                 print("💡 Check file permissions and system resources")
                 return
 
