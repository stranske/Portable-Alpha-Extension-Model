--- conflicted
+++ resolved
@@ -332,11 +332,7 @@
     )
 
     if any([flags.png, flags.pdf, flags.pptx, flags.html, flags.gif, flags.dashboard, flags.packet]):
-<<<<<<< HEAD
         pass
-=======
-        pass  # Path is already imported at module level
->>>>>>> 28d3c4b7
 
     if any([flags.png, flags.pdf, flags.pptx, flags.html, flags.gif, flags.dashboard]):
         from . import viz
