"""Command-line interface for running simulations.

Additional options allow exporting visualisations and launching the
Streamlit dashboard after a run.

CLI flags:
    --png / --pdf / --pptx  Static exports (can be combined)
    --html                 Save interactive HTML
    --gif                  Animated export of monthly paths
    --alt-text TEXT        Alt text for HTML/PPTX exports
    --packet               Committee-ready export packet (PPTX + Excel)
    --dashboard            Launch Streamlit dashboard after run
"""

from __future__ import annotations

import argparse
import json
import logging
from datetime import datetime, timezone
from pathlib import Path
from typing import TYPE_CHECKING, Any, Optional, Sequence, cast

# Rich is imported lazily in functions to keep import time low

if TYPE_CHECKING:
    import numpy as np
    import pandas as pd

# Intentionally avoid heavy imports at module import time. Required modules are
# imported lazily inside functions after environment bootstrap.

# Placeholders for late-bound globals assigned in main()
draw_joint_returns: Any = None
draw_financing_series: Any = None
simulate_agents: Any = None
export_to_excel: Any = None
build_from_config: Any = None
build_cov_matrix: Any = None
create_export_packet: Any = None

# Configure logger for this module
logger = logging.getLogger(__name__)


class JsonFormatter(logging.Formatter):
    """Format logs as JSON lines."""

    def format(self, record: logging.LogRecord) -> str:  # type: ignore[override]
        ts = datetime.fromtimestamp(record.created, tz=timezone.utc).isoformat()
        entry = {
            "level": record.levelname,
            "timestamp": ts,
            "module": record.name,
            "message": record.getMessage(),
        }
        return json.dumps(entry)


def create_enhanced_summary(
    returns_map: dict[str, "np.ndarray"],
    *,
    benchmark: str | None = None,
) -> "pd.DataFrame":
    """Create summary table with standard breach and shortfall defaults."""

    # Local import to avoid heavy imports at module load
    from .sim.metrics import summary_table

    return summary_table(returns_map, benchmark=benchmark)


def print_enhanced_summary(summary: "pd.DataFrame") -> None:
    """Print enhanced summary with explanations."""
    # Local imports to avoid heavy import at module load
    from rich.console import Console
    from rich.panel import Panel
    from rich.text import Text

    from .reporting.console import print_summary

    console = Console()

    # Print explanatory header
    explanation = Text()
    explanation.append("Portfolio Analysis Results\n", style="bold blue")
    explanation.append("Metrics Explanation:\n", style="bold")
    explanation.append("• AnnReturn: Annualized return (%)\n")
    explanation.append("• AnnVol: Annualized volatility (%)\n")
    explanation.append("• VaR: Value at Risk (95% confidence)\n")
    explanation.append("• BreachProb: Probability of monthly loss > 2%\n")
    if "ShortfallProb" in summary.columns:
        explanation.append("• ShortfallProb: Probability of annual loss > 5%\n")
    explanation.append("• TE: Tracking Error vs benchmark\n")

    console.print(Panel(explanation, title="Understanding Your Results"))

    # Print the table
    print_summary(summary)

    # Print additional guidance
    guidance = Text()
    guidance.append("\n💡 Interpretation Tips:\n", style="bold green")
    guidance.append("• Lower ShortfallProb is better (< 5% is typically good)\n")
    guidance.append(
        "• Higher AnnReturn with lower AnnVol indicates better risk-adjusted returns\n"
    )
    guidance.append("• TE shows how much each strategy deviates from the benchmark\n")

    console.print(guidance)


class Dependencies:
    """Container for CLI dependencies to avoid global variable issues."""

    def __init__(self):
        # Import dependencies when needed to avoid heavy imports at module load.
        # If a global override already exists (e.g., patched in tests), use it
        # instead of importing the real implementation. This enables unit tests
        # to patch functions like ``simulate_agents`` by targeting the module
        # level name.
        global build_from_config, export_to_excel, draw_financing_series, draw_joint_returns, build_cov_matrix, simulate_agents

        if build_from_config is None:
            from .agents.registry import build_from_config as _build_from_config

            build_from_config = _build_from_config
        if export_to_excel is None:
            from .reporting import export_to_excel as _export_to_excel

            export_to_excel = _export_to_excel
        if draw_financing_series is None:
            from .sim import draw_financing_series as _draw_financing_series

            draw_financing_series = _draw_financing_series
        if draw_joint_returns is None:
            from .sim import draw_joint_returns as _draw_joint_returns

            draw_joint_returns = _draw_joint_returns
        if build_cov_matrix is None:
            from .sim.covariance import build_cov_matrix as _build_cov_matrix

            build_cov_matrix = _build_cov_matrix
        if simulate_agents is None:
            from .simulations import simulate_agents as _simulate_agents

            simulate_agents = _simulate_agents

        self.build_from_config = build_from_config
        self.export_to_excel = export_to_excel
        self.draw_financing_series = draw_financing_series
        self.draw_joint_returns = draw_joint_returns
        self.build_cov_matrix = build_cov_matrix
        self.simulate_agents = simulate_agents


def main(
    argv: Optional[Sequence[str]] = None, deps: Optional[Dependencies] = None
) -> None:
    # Lightweight bootstrap: ensure numpy is available; if not, try to re-exec using
    # the project's virtualenv interpreter to satisfy subprocess tests that use `python`.
    import os
    import sys

    try:  # quick probe for required heavy deps in subprocess execution
        import numpy as _np  # noqa: F401
        import pandas as _pd  # noqa: F401
    except Exception:  # pragma: no cover - only triggered in misconfigured subprocs
        # Attempt to locate project venv based on package location
        project_root = Path(__file__).resolve().parents[1]
        venv_python = project_root / ".venv" / "bin" / "python"
        if venv_python.exists() and str(venv_python) != sys.executable:
            # Re-exec under the venv interpreter, preserving args
            args_list = list(argv) if argv is not None else sys.argv[1:]
            os.execv(
                str(venv_python), [str(venv_python), "-m", "pa_core.cli", *args_list]
            )
        # If no venv found, continue and let normal imports raise a helpful error later

    # Import light dependencies needed for argument parsing defaults
    # Import pandas for runtime usage (safe after bootstrap probe above)
    import pandas as pd  # type: ignore

    from .stress import STRESS_PRESETS

    parser = argparse.ArgumentParser(description="Portable Alpha simulation")
    parser.add_argument("--config", required=True, help="YAML config file")
    parser.add_argument("--index", required=True, help="Index returns CSV")
    parser.add_argument("--output", default="Outputs.xlsx", help="Output workbook")
    parser.add_argument(
        "--mode",
        choices=["capital", "returns", "alpha_shares", "vol_mult"],
        default="returns",
        help="Parameter sweep analysis mode",
    )
    parser.add_argument(
        "--stress-preset",
        choices=sorted(STRESS_PRESETS.keys()),
        help="Apply predefined stress scenario",
    )
    parser.add_argument(
        "--pivot",
        action="store_true",
        help="Write all raw returns in a single long-format sheet",
    )
    parser.add_argument(
        "--backend",
        choices=["numpy", "cupy"],
        help="Computation backend",
    )
    parser.add_argument(
        "--log-json",
        action="store_true",
        help="Write structured JSON logs to runs/<timestamp>/run.log and reference from manifest",
    )
    parser.add_argument(
        "--seed",
        type=int,
        default=None,
        help="Random seed for reproducible simulations",
    )
    parser.add_argument(
        "--log-json",
        action="store_true",
        help="Emit structured JSON logs to runs/<timestamp>/run.log",
    )
    parser.add_argument("--png", action="store_true", help="Export PNG chart")
    parser.add_argument("--pdf", action="store_true", help="Export PDF chart")
    parser.add_argument(
        "--pptx",
        action="store_true",
        help="Export PPTX file with charts",
    )
    parser.add_argument("--html", action="store_true", help="Export HTML chart")
    parser.add_argument(
        "--gif",
        action="store_true",
        help="Export GIF animation of monthly paths",
    )
    parser.add_argument(
        "--alt-text",
        dest="alt_text",
        help="Alt text for HTML/PPTX exports",
    )
    parser.add_argument(
        "--packet",
        action="store_true",
        help="Export comprehensive committee packet (PPTX + Excel)",
    )
    parser.add_argument(
        "--sensitivity",
        action="store_true",
        help="Run one-factor sensitivity analysis on key parameters and include a tornado chart in packet/Excel exports",
    )
    parser.add_argument(
        "--dashboard",
        action="store_true",
        help="Launch Streamlit dashboard after run",
    )
    parser.add_argument(
        "--prev-manifest",
        dest="prev_manifest",
        help="Path to manifest.json from previous run for diff",
    )
    parser.add_argument(
        "--suggest-sleeves",
        action="store_true",
        help="Suggest feasible sleeve allocations before running",
    )
    parser.add_argument(
        "--tradeoff-table",
        action="store_true",
        help="Compute sleeve trade-off table and include in Excel/packet",
    )
    parser.add_argument(
        "--tradeoff-top",
        type=int,
        default=10,
        help="Top-N rows to include in the trade-off table",
    )
    parser.add_argument(
        "--tradeoff-sort",
        type=str,
        default="risk_score",
        help="Column to sort trade-off table by (e.g., risk_score, ExternalPA_TE)",
    )
    parser.add_argument(
        "--max-te",
        type=float,
        default=0.02,
        help="Maximum tracking error for sleeve suggestions",
    )
    parser.add_argument(
        "--max-breach",
        type=float,
        default=0.05,
        help="Maximum breach probability for sleeve suggestions",
    )
    parser.add_argument(
        "--max-cvar",
        type=float,
        default=0.03,
        help="Maximum CVaR for sleeve suggestions",
    )
    parser.add_argument(
        "--sleeve-step",
        type=float,
        default=0.25,
        help="Grid step size for sleeve suggestions",
    )
    # Optional sleeve bounds (in capital mm units)
    parser.add_argument(
        "--min-external",
        type=float,
        default=None,
        help="Minimum ExternalPA capital (mm)",
    )
    parser.add_argument(
        "--max-external",
        type=float,
        default=None,
        help="Maximum ExternalPA capital (mm)",
    )
    parser.add_argument(
        "--min-active", type=float, default=None, help="Minimum ActiveExt capital (mm)"
    )
    parser.add_argument(
        "--max-active", type=float, default=None, help="Maximum ActiveExt capital (mm)"
    )
    parser.add_argument(
        "--min-internal",
        type=float,
        default=None,
        help="Minimum InternalPA capital (mm)",
    )
    parser.add_argument(
        "--max-internal",
        type=float,
        default=None,
        help="Maximum InternalPA capital (mm)",
    )
    args = parser.parse_args(argv)

    run_log_path: Path | None = None
    if args.log_json:
        run_ts = datetime.now(timezone.utc).strftime("%Y%m%dT%H%M%S")
        run_dir = Path("runs") / run_ts
        run_dir.mkdir(parents=True, exist_ok=True)
        run_log_path = run_dir / "run.log"

        root_logger = logging.getLogger()
        root_logger.setLevel(logging.INFO)
        root_logger.handlers.clear()

        console_handler = logging.StreamHandler()
        console_handler.setLevel(logging.WARNING)
        root_logger.addHandler(console_handler)

        file_handler = logging.FileHandler(run_log_path)
        file_handler.setLevel(logging.INFO)
        file_handler.setFormatter(JsonFormatter())
        root_logger.addHandler(file_handler)

    prev_manifest_data: dict[str, Any] | None = None
    prev_summary_df: pd.DataFrame = pd.DataFrame()
    if getattr(args, "prev_manifest", None):
        try:
            prev_manifest_path = Path(args.prev_manifest)
            if prev_manifest_path.exists():
                prev_manifest_data = json.loads(prev_manifest_path.read_text())
                prev_out = (
                    prev_manifest_data.get("cli_args", {}).get("output")
                    if isinstance(prev_manifest_data, dict)
                    else None
                )
                if prev_out and Path(prev_out).exists():
                    try:
                        prev_summary_df = pd.read_excel(prev_out, sheet_name="Summary")
                    except Exception:
                        prev_summary_df = pd.DataFrame()
        except Exception:
            prev_manifest_data = None
            prev_summary_df = pd.DataFrame()

    # Defer heavy imports until after backend selection
    from .config import load_config
    from .utils import select_and_set_backend

    cfg = load_config(args.config)
    select_and_set_backend(args, cfg)

    from .data import load_index_returns
    from .manifest import ManifestWriter
    from .logging_utils import setup_json_logging
    from .random import spawn_agent_rngs, spawn_rngs
    from .reporting.attribution import (
        compute_sleeve_return_attribution,
        compute_sleeve_risk_attribution,
    )
    from .reporting.sweep_excel import export_sweep_results
    from .run_flags import RunFlags
    from .sleeve_suggestor import suggest_sleeve_sizes
    from .stress import apply_stress_preset
    from .sweep import run_parameter_sweep
    from .viz.utils import safe_to_numpy

    # Initialize dependencies - use provided deps for testing or create default
    if deps is None:
        deps = Dependencies()

    flags = RunFlags(
        save_xlsx=args.output,
        png=args.png,
        pdf=args.pdf,
        pptx=args.pptx,
        html=args.html,
        gif=args.gif,
        dashboard=args.dashboard,
        alt_text=args.alt_text,
        packet=args.packet,
    )

<<<<<<< HEAD
    # cfg is already loaded earlier; do not reload
    backend_choice = resolve_and_set_backend(args.backend, cfg)
    args.backend = backend_choice

    # Optional structured logging setup
    run_dir: Path | None = None
    run_log_path: Path | None = None
    if args.log_json:
        # Create run directory under ./runs/<timestamp>
        ts = pd.Timestamp.utcnow().strftime("%Y%m%dT%H%M%SZ")
        run_dir = Path("runs") / ts
        run_log_path = run_dir / "run.log"
        try:
            setup_json_logging(run_log_path)
        except (OSError, PermissionError, RuntimeError, ValueError) as e:
            logger.warning(f"Failed to set up JSON logging: {e}")

=======
>>>>>>> 59a1ef3c
    rng_returns = spawn_rngs(args.seed, 1)[0]
    fin_rngs = spawn_agent_rngs(
        args.seed,
        ["internal", "external_pa", "active_ext"],
    )

    if args.mode is not None:
        cfg = cfg.model_copy(update={"analysis_mode": args.mode})
    if args.stress_preset:
        cfg = apply_stress_preset(cfg, args.stress_preset)

    # Capture raw params BEFORE any config modifications
    raw_params = cfg.model_dump()

    idx_series = load_index_returns(args.index)

    # Ensure idx_series is a pandas Series for type safety
    if isinstance(idx_series, pd.DataFrame):
        idx_series = idx_series.squeeze()
        if not isinstance(idx_series, pd.Series):
            raise ValueError("Index data must be convertible to pandas Series")
    elif not isinstance(idx_series, pd.Series):
        raise ValueError("Index data must be a pandas Series")

    # Handle sleeve suggestion if requested
    if args.suggest_sleeves:
        suggestions = suggest_sleeve_sizes(
            cfg,
            idx_series,
            max_te=args.max_te,
            max_breach=args.max_breach,
            max_cvar=args.max_cvar,
            step=args.sleeve_step,
            min_external=args.min_external,
            max_external=args.max_external,
            min_active=args.min_active,
            max_active=args.max_active,
            min_internal=args.min_internal,
            max_internal=args.max_internal,
            seed=args.seed,
        )
        if suggestions.empty:
            print("No feasible sleeve allocations found.")
            return
        print(suggestions.to_string(index=True))
        choice = input(
            "Select row index to apply and continue (blank to abort): "
        ).strip()
        if not choice:
            print("Aborting run.")
            return
        try:
            idx_sel = int(choice)
            row = suggestions.iloc[idx_sel]
        except (ValueError, IndexError):
            print("Invalid selection. Aborting run.")
            return
        cfg = cfg.model_copy(
            update={
                # Direct float conversion for clarity and efficiency
                "external_pa_capital": float(row["external_pa_capital"]),
                "active_ext_capital": float(row["active_ext_capital"]),
                "internal_pa_capital": float(row["internal_pa_capital"]),
            }
        )

    if (
        cfg.analysis_mode in ["capital", "returns", "alpha_shares", "vol_mult"]
        and not args.sensitivity
    ):
        # Parameter sweep mode
        results = run_parameter_sweep(cfg, idx_series, rng_returns, fin_rngs)
        export_sweep_results(results, filename=args.output)

        # Write reproducibility manifest
        mw = ManifestWriter(Path(args.output).with_name("manifest.json"))
        # Only include args.output in data_files if it exists
        data_files = [args.index, args.config]
        if args.output and Path(args.output).exists():
            data_files.append(args.output)
        mw.write(
            config_path=args.config,
            data_files=data_files,
            seed=args.seed,
            cli_args=vars(args),
            backend=args.backend,
            run_log=str(run_log_path) if run_log_path else None,
            previous_run=args.prev_manifest,
            run_log=run_log_path,
        )
        manifest_json = Path(args.output).with_name("manifest.json")
        manifest_data = None
        try:
            if manifest_json.exists():
                manifest_data = json.loads(manifest_json.read_text())
        except (json.JSONDecodeError, FileNotFoundError, PermissionError):
            manifest_data = None

        # Handle packet export for parameter sweep mode
        if flags.packet:
            try:
                from . import viz

                # Build consolidated summary from sweep results (similar to export_sweep_results)
                summary_frames = []
                for res in results:
                    summary = res["summary"].copy()
                    summary["ShortfallProb"] = summary.get("ShortfallProb", 0.0)
                    summary["Combination"] = f"Run{res['combination_id']}"
                    summary_frames.append(summary)

                if summary_frames:
                    from .reporting.export_packet import (
                        create_export_packet as _create_export_packet,
                    )

                    if create_export_packet is None:
                        create_export_packet = _create_export_packet
                    all_summary = pd.concat(summary_frames, ignore_index=True)

                    # Create visualization from consolidated summary
                    if "ShortfallProb" in all_summary.columns:
                        fig = viz.risk_return.make(all_summary)
                    else:
                        fig = viz.sharpe_ladder.make(all_summary)

                    # Create export packet with sweep results
                    base_name = Path(args.output or "parameter_sweep_packet").stem

                    # Create a simplified raw_returns_dict for packet export
                    raw_returns_dict = {"Summary": all_summary}

                    pptx_path, excel_path = create_export_packet(
                        figs=[fig],
                        summary_df=all_summary,
                        raw_returns_dict=raw_returns_dict,
                        inputs_dict={k: raw_params.get(k, "") for k in raw_params},
                        base_filename=base_name,
                        alt_texts=[flags.alt_text] if flags.alt_text else None,
                        pivot=args.pivot,
                        manifest=manifest_data,
                    )
                    print("✅ Parameter sweep export packet created:")
                    print(f"   📊 Excel: {excel_path}")
                    print(f"   📋 PowerPoint: {pptx_path}")
                else:
                    print("⚠️  No summary data available for export packet")
            except RuntimeError as e:
                print(f"❌ Export packet failed: {e}")
            except (ImportError, ModuleNotFoundError) as e:
                logger.error(f"Export packet failed due to missing dependency: {e}")
                print(f"❌ Export packet failed due to missing dependency: {e}")
                print(
                    "💡 Install required packages: pip install plotly kaleido openpyxl"
                )
            except (ValueError, TypeError, KeyError) as e:
                logger.error(f"Export packet failed due to data issue: {e}")
                print(f"❌ Export packet failed due to data issue: {e}")
                print("💡 Check your configuration and data inputs")

        # Sensitivity analysis can also be applied to parameter sweep results
        if args.sensitivity:
            print("\n🔍 Parameter sweep sensitivity analysis:")
            print("ℹ️  Sensitivity analysis on parameter sweep results shows")
            print("   how different parameter combinations affect outcomes.")

            if results:
                sweep_df = pd.concat(
                    [res["summary"] for res in results], ignore_index=True
                )
                base_agents = sweep_df[sweep_df["Agent"] == "Base"]
                if not base_agents.empty and isinstance(base_agents, pd.DataFrame):
                    best_combo = base_agents.loc[base_agents["AnnReturn"].idxmax()]
                    worst_combo = base_agents.loc[base_agents["AnnReturn"].idxmin()]
                    print(
                        f"   📈 Best combination: {best_combo['AnnReturn']:.2f}% AnnReturn"
                    )
                    print(
                        f"   📉 Worst combination: {worst_combo['AnnReturn']:.2f}% AnnReturn"
                    )
                    print(
                        f"   📊 Range: {best_combo['AnnReturn'] - worst_combo['AnnReturn']:.2f}% difference"
                    )
                else:
                    print("   ⚠️  No Base agent results found in sweep")
            else:
                print("   ❌ No sweep results available")

        return

    # Normal single-run mode below
    mu_idx = float(idx_series.mean())
    idx_sigma = float(idx_series.std(ddof=1))
    mu_H = cfg.mu_H
    sigma_H = cfg.sigma_H
    mu_E = cfg.mu_E
    sigma_E = cfg.sigma_E
    mu_M = cfg.mu_M
    sigma_M = cfg.sigma_M

    # Build covariance (validates shapes)
    _ = deps.build_cov_matrix(
        cfg.rho_idx_H,
        cfg.rho_idx_E,
        cfg.rho_idx_M,
        cfg.rho_H_E,
        cfg.rho_H_M,
        cfg.rho_E_M,
        idx_sigma,
        sigma_H,
        sigma_E,
        sigma_M,
    )

    params = {
        "mu_idx_month": mu_idx / 12,
        "default_mu_H": mu_H / 12,
        "default_mu_E": mu_E / 12,
        "default_mu_M": mu_M / 12,
        "idx_sigma_month": idx_sigma / 12,
        "default_sigma_H": sigma_H / 12,
        "default_sigma_E": sigma_E / 12,
        "default_sigma_M": sigma_M / 12,
        "rho_idx_H": cfg.rho_idx_H,
        "rho_idx_E": cfg.rho_idx_E,
        "rho_idx_M": cfg.rho_idx_M,
        "rho_H_E": cfg.rho_H_E,
        "rho_H_M": cfg.rho_H_M,
        "rho_E_M": cfg.rho_E_M,
        "internal_financing_mean_month": cfg.internal_financing_mean_month,
        "internal_financing_sigma_month": cfg.internal_financing_sigma_month,
        "internal_spike_prob": cfg.internal_spike_prob,
        "internal_spike_factor": cfg.internal_spike_factor,
        "ext_pa_financing_mean_month": cfg.ext_pa_financing_mean_month,
        "ext_pa_financing_sigma_month": cfg.ext_pa_financing_sigma_month,
        "ext_pa_spike_prob": cfg.ext_pa_spike_prob,
        "ext_pa_spike_factor": cfg.ext_pa_spike_factor,
        "act_ext_financing_mean_month": cfg.act_ext_financing_mean_month,
        "act_ext_financing_sigma_month": cfg.act_ext_financing_sigma_month,
        "act_ext_spike_prob": cfg.act_ext_spike_prob,
        "act_ext_spike_factor": cfg.act_ext_spike_factor,
    }

    N_SIMULATIONS = cfg.N_SIMULATIONS
    N_MONTHS = cfg.N_MONTHS

    r_beta, r_H, r_E, r_M = deps.draw_joint_returns(
        n_months=N_MONTHS,
        n_sim=N_SIMULATIONS,
        params=params,
        rng=rng_returns,
    )
    f_int, f_ext, f_act = deps.draw_financing_series(
        n_months=N_MONTHS,
        n_sim=N_SIMULATIONS,
        params=params,
        rngs=fin_rngs,
    )

    # Build agents and run sim
    agents = deps.build_from_config(cfg)
    returns = deps.simulate_agents(agents, r_beta, r_H, r_E, r_M, f_int, f_ext, f_act)

    # Build summary using wrapper (allows tests to mock this safely)
    summary = create_enhanced_summary(returns, benchmark="Base")
    inputs_dict: dict[str, object] = {k: raw_params.get(k, "") for k in raw_params}
    raw_returns_dict = {k: pd.DataFrame(v) for k, v in returns.items()}

    # Optional attribution tables for downstream exports
    try:
        inputs_dict["_attribution_df"] = compute_sleeve_return_attribution(
            cfg, idx_series
        )
    except (AttributeError, TypeError):  # narrow exceptions required by tests
        # Fallback: aggregate total annualised return by agent if detailed attribution fails
        try:
            rows: list[dict[str, object]] = []
            for agent, arr in returns.items():
                mean_month = float(arr.mean())
                ann = 12.0 * mean_month
                rows.append({"Agent": agent, "Sub": "Total", "Return": ann})
            inputs_dict["_attribution_df"] = pd.DataFrame(rows)
        except (AttributeError, ValueError, TypeError, KeyError) as e2:
            logger.debug(f"Attribution fallback unavailable: {e2}")
            inputs_dict["_attribution_df"] = pd.DataFrame(
                [{"Agent": "", "Sub": "", "Return": 0.0}]
            ).head(0)
    try:
        inputs_dict["_risk_attr_df"] = compute_sleeve_risk_attribution(cfg, idx_series)
    except (AttributeError, ValueError, TypeError, KeyError) as e:
        logger.debug(f"Risk attribution unavailable: {e}")
    print_enhanced_summary(summary)
    # Optional: compute trade-off table (non-interactive) and attach for export
    if args.tradeoff_table:
        try:
            trade_df = suggest_sleeve_sizes(
                cfg,
                idx_series,
                max_te=args.max_te,
                max_breach=args.max_breach,
                max_cvar=args.max_cvar,
                step=args.sleeve_step,
                min_external=args.min_external,
                max_external=args.max_external,
                min_active=args.min_active,
                max_active=args.max_active,
                min_internal=args.min_internal,
                max_internal=args.max_internal,
                seed=args.seed,
                sort_by=args.tradeoff_sort,
            )
            if not trade_df.empty:
                inputs_dict["_tradeoff_df"] = trade_df.head(
                    max(1, args.tradeoff_top)
                ).reset_index(drop=True)
        except Exception as e:
            # Local import to avoid heavy import at module load
            from rich.console import Console
            from rich.panel import Panel

            Console().print(
                Panel(
                    f"[bold yellow]Warning:[/bold yellow] Trade-off table computation failed.\n[dim]Reason: {e}[/dim]",
                    title="Trade-off Table",
                    style="yellow",
                )
            )
    # Optional sensitivity analysis (one-factor deltas on AnnReturn)
    if args.sensitivity:
        try:
            from .sim.sensitivity import one_factor_deltas

            # Build a simple evaluator: change a single param, re-run summary AnnReturn for Base
            base_params = {
                "mu_H": cfg.mu_H,
                "sigma_H": cfg.sigma_H,
                "mu_E": cfg.mu_E,
                "sigma_E": cfg.sigma_E,
                "mu_M": cfg.mu_M,
                "sigma_M": cfg.sigma_M,
                "w_beta_H": cfg.w_beta_H,
                "w_alpha_H": cfg.w_alpha_H,
            }
            steps = {
                "mu_H": 0.01,
                "sigma_H": 0.005,
                "mu_E": 0.01,
                "sigma_E": 0.005,
                "mu_M": 0.01,
                "sigma_M": 0.005,
                "w_beta_H": 0.05,
                "w_alpha_H": 0.05,
            }

            def _eval(p: dict[str, float]) -> float:
                # Copy cfg with updates
                mod_cfg = cfg.model_copy(update=p)
                # Recompute params and draws quickly with same RNGs
                mu_idx_val = inputs_dict.get("mu_idx", 0.06)
                idx_sigma_val = inputs_dict.get("sigma_idx", 0.16)
                try:
                    if isinstance(mu_idx_val, (float, int)):
                        mu_idx = float(mu_idx_val)
                    elif isinstance(mu_idx_val, str):
                        mu_idx = float(mu_idx_val)
                    else:
                        mu_idx = 0.06
                except Exception:
                    mu_idx = 0.06
                try:
                    if isinstance(idx_sigma_val, (float, int)):
                        idx_sigma = float(idx_sigma_val)
                    elif isinstance(idx_sigma_val, str):
                        idx_sigma = float(idx_sigma_val)
                    else:
                        idx_sigma = 0.16
                except Exception:
                    idx_sigma = 0.16
                sigma_H = mod_cfg.sigma_H
                sigma_E = mod_cfg.sigma_E
                sigma_M = mod_cfg.sigma_M
                mu_H = mod_cfg.mu_H
                mu_E = mod_cfg.mu_E
                mu_M = mod_cfg.mu_M
                # Note: We rely on draw_joint_returns to rebuild the covariance from params,
                # so we don't need to materialize the covariance matrix here.
                params_local = {
                    "mu_idx_month": mu_idx / 12,
                    "default_mu_H": mu_H / 12,
                    "default_mu_E": mu_E / 12,
                    "default_mu_M": mu_M / 12,
                    "idx_sigma_month": idx_sigma / 12,
                    "default_sigma_H": sigma_H / 12,
                    "default_sigma_E": sigma_E / 12,
                    "default_sigma_M": sigma_M / 12,
                    "rho_idx_H": mod_cfg.rho_idx_H,
                    "rho_idx_E": mod_cfg.rho_idx_E,
                    "rho_idx_M": mod_cfg.rho_idx_M,
                    "rho_H_E": mod_cfg.rho_H_E,
                    "rho_H_M": mod_cfg.rho_H_M,
                    "rho_E_M": mod_cfg.rho_E_M,
                    # financing left the same for speed
                    "internal_financing_mean_month": mod_cfg.internal_financing_mean_month,
                    "internal_financing_sigma_month": mod_cfg.internal_financing_sigma_month,
                    "internal_spike_prob": mod_cfg.internal_spike_prob,
                    "internal_spike_factor": mod_cfg.internal_spike_factor,
                    "ext_pa_financing_mean_month": mod_cfg.ext_pa_financing_mean_month,
                    "ext_pa_financing_sigma_month": mod_cfg.ext_pa_financing_sigma_month,
                    "ext_pa_spike_prob": mod_cfg.ext_pa_spike_prob,
                    "ext_pa_spike_factor": mod_cfg.ext_pa_spike_factor,
                    "act_ext_financing_mean_month": mod_cfg.act_ext_financing_mean_month,
                    "act_ext_financing_sigma_month": mod_cfg.act_ext_financing_sigma_month,
                    "act_ext_spike_prob": mod_cfg.act_ext_spike_prob,
                    "act_ext_spike_factor": mod_cfg.act_ext_spike_factor,
                }
                r_beta_l, r_H_l, r_E_l, r_M_l = deps.draw_joint_returns(
                    n_months=mod_cfg.N_MONTHS,
                    n_sim=mod_cfg.N_SIMULATIONS,
                    params=params_local,
                    rng=rng_returns,
                )
                f_int_l, f_ext_l, f_act_l = f_int, f_ext, f_act
                agents_l = deps.build_from_config(mod_cfg)
                returns_l = deps.simulate_agents(
                    agents_l, r_beta_l, r_H_l, r_E_l, r_M_l, f_int_l, f_ext_l, f_act_l
                )
                summary_l = create_enhanced_summary(returns_l, benchmark="Base")
                vals = summary_l.loc[summary_l["Agent"] == "Base", "AnnReturn"]
                return float(vals.to_numpy()[0]) if not vals.empty else 0.0

            sens_df = one_factor_deltas(
                params=base_params, steps=steps, evaluator=_eval
            )
            inputs_dict["_sensitivity_df"] = sens_df
        except ImportError as e:
            logger.warning(f"Sensitivity analysis module not available: {e}")
            # Local import to avoid heavy import at module load
            from rich.console import Console
            from rich.panel import Panel

            Console().print(
                Panel(
                    f"[bold red]Error:[/bold red] Sensitivity analysis module not found.\n[dim]Reason: {e}[/dim]",
                    title="Sensitivity Analysis",
                    style="red",
                )
            )
        except (KeyError, ValueError) as e:
            logger.error(f"Sensitivity analysis configuration error: {e}")
            # Local import to avoid heavy import at module load
            from rich.console import Console
            from rich.panel import Panel

            Console().print(
                Panel(
                    f"[bold yellow]Warning:[/bold yellow] Sensitivity analysis failed due to configuration error.\n[dim]Reason: {e}[/dim]\n[dim]Check parameter names and values in your configuration.[/dim]",
                    title="Sensitivity Analysis",
                    style="yellow",
                )
            )
        except TypeError as e:
            logger.error(f"Sensitivity analysis data type error: {e}")
            # Local import to avoid heavy import at module load
            from rich.console import Console
            from rich.panel import Panel

            Console().print(
                Panel(
                    f"[bold yellow]Warning:[/bold yellow] Sensitivity analysis failed due to data type error.\n[dim]Reason: {e}[/dim]\n[dim]Check that all parameters are numeric values.[/dim]",
                    title="Sensitivity Analysis",
                    style="yellow",
                )
            )

    deps.export_to_excel(
        inputs_dict,
        summary,
        raw_returns_dict,
        filename=flags.save_xlsx or "Outputs.xlsx",
        pivot=args.pivot,
    )

    # Write reproducibility manifest for normal run
    try:
        mw = ManifestWriter(Path(flags.save_xlsx or "Outputs.xlsx").with_name("manifest.json"))
        data_files = [args.index, args.config]
        out_path = Path(flags.save_xlsx or "Outputs.xlsx")
        if out_path.exists():
            data_files.append(str(out_path))
        mw.write(
            config_path=args.config,
            data_files=data_files,
            seed=args.seed,
            cli_args=vars(args),
            backend=args.backend,
            run_log=str(run_log_path) if run_log_path else None,
            previous_run=args.prev_manifest,
        )
    except (OSError, PermissionError, FileNotFoundError) as e:
        logger.warning(f"Failed to write manifest: {e}")

    # Optional sensitivity analysis (one-factor deltas on AnnReturn)
    if args.sensitivity:
        try:
            from .sensitivity import one_factor_deltas

            print("\n🔍 Running sensitivity analysis...")

            # Build a simple evaluator: change a single param, re-run summary AnnReturn for Base
            def _eval(p: dict[str, float]) -> float:
                """Evaluate AnnReturn for Base agent given parameter overrides."""
                mod_cfg = cfg.model_copy(update=p)

                # Rebuild covariance matrix with new parameters
                deps.build_cov_matrix(
                    mod_cfg.rho_idx_H,
                    mod_cfg.rho_idx_E,
                    mod_cfg.rho_idx_M,
                    mod_cfg.rho_H_E,
                    mod_cfg.rho_H_M,
                    mod_cfg.rho_E_M,
                    idx_sigma,
                    mod_cfg.sigma_H,
                    mod_cfg.sigma_E,
                    mod_cfg.sigma_M,
                )

                params_local = {
                    "mu_idx_month": mu_idx / 12,
                    "default_mu_H": mod_cfg.mu_H / 12,
                    "default_mu_E": mod_cfg.mu_E / 12,
                    "default_mu_M": mod_cfg.mu_M / 12,
                    "idx_sigma_month": idx_sigma / 12,
                    "default_sigma_H": mod_cfg.sigma_H / 12,
                    "default_sigma_E": mod_cfg.sigma_E / 12,
                    "default_sigma_M": mod_cfg.sigma_M / 12,
                    "rho_idx_H": mod_cfg.rho_idx_H,
                    "rho_idx_E": mod_cfg.rho_idx_E,
                    "rho_idx_M": mod_cfg.rho_idx_M,
                    "rho_H_E": mod_cfg.rho_H_E,
                    "rho_H_M": mod_cfg.rho_H_M,
                    "rho_E_M": mod_cfg.rho_E_M,
                    "internal_financing_mean_month": mod_cfg.internal_financing_mean_month,
                    "internal_financing_sigma_month": mod_cfg.internal_financing_sigma_month,
                    "internal_spike_prob": mod_cfg.internal_spike_prob,
                    "internal_spike_factor": mod_cfg.internal_spike_factor,
                    "ext_pa_financing_mean_month": mod_cfg.ext_pa_financing_mean_month,
                    "ext_pa_financing_sigma_month": mod_cfg.ext_pa_financing_sigma_month,
                    "ext_pa_spike_prob": mod_cfg.ext_pa_spike_prob,
                    "ext_pa_spike_factor": mod_cfg.ext_pa_spike_factor,
                    "act_ext_financing_mean_month": mod_cfg.act_ext_financing_mean_month,
                    "act_ext_financing_sigma_month": mod_cfg.act_ext_financing_sigma_month,
                    "act_ext_spike_prob": mod_cfg.act_ext_spike_prob,
                    "act_ext_spike_factor": mod_cfg.act_ext_spike_factor,
                }

                r_beta_l, r_H_l, r_E_l, r_M_l = deps.draw_joint_returns(
                    n_months=mod_cfg.N_MONTHS,
                    n_sim=mod_cfg.N_SIMULATIONS,
                    params=params_local,
                    rng=rng_returns,
                )
                # Reuse existing financing draws for speed in sensitivity.
                # NOTE: This introduces correlation between sensitivity analysis runs,
                # as all runs use the same random financing draws. This is intentional
                # to isolate the effect of parameter changes and reduce noise from
                # random variation. If independent draws are required for each run,
                # modify this section to generate new draws per run. Interpret results
                # accordingly, as sensitivity estimates may be affected by this choice.
                f_int_l, f_ext_l, f_act_l = f_int, f_ext, f_act
                agents_l = deps.build_from_config(mod_cfg)
                returns_l = deps.simulate_agents(
                    agents_l, r_beta_l, r_H_l, r_E_l, r_M_l, f_int_l, f_ext_l, f_act_l
                )
                summary_l = create_enhanced_summary(returns_l, benchmark="Base")
                base_row = summary_l[summary_l["Agent"] == "Base"]
                if isinstance(base_row, pd.DataFrame) and not base_row.empty:
                    return float(base_row["AnnReturn"].iloc[0])
                return 0.0

            # Define parameter perturbations to test (±5% relative changes)
            base_params = {
                "mu_H": cfg.mu_H,
                "sigma_H": cfg.sigma_H,
                "mu_E": cfg.mu_E,
                "sigma_E": cfg.sigma_E,
                "mu_M": cfg.mu_M,
                "sigma_M": cfg.sigma_M,
            }

            scenarios = {}
            failed_params = []
            skipped_params = []

            for param_name, base_value in base_params.items():
                # Test positive perturbation
                pos_key = f"{param_name}_+5%"
                try:
                    pos_value = base_value * 1.05
                    pos_result = _eval({param_name: pos_value})
                    scenarios[pos_key] = pd.DataFrame({"AnnReturn": [pos_result]})
                except (ValueError, ZeroDivisionError) as e:
                    failed_params.append(f"{pos_key}: Configuration error: {str(e)}")
                    skipped_params.append(pos_key)
                    logger.warning(
                        f"Parameter evaluation failed for {pos_key} due to configuration: {e}"
                    )
                    print(f"⚠️  Parameter evaluation failed for {pos_key}: {e}")
                except (KeyError, TypeError) as e:
                    failed_params.append(f"{pos_key}: Data type error: {str(e)}")
                    skipped_params.append(pos_key)
                    logger.error(
                        f"Parameter evaluation failed for {pos_key} due to data issue: {e}"
                    )
                    print(f"⚠️  Parameter evaluation failed for {pos_key}: {e}")

                # Test negative perturbation
                neg_key = f"{param_name}_-5%"
                try:
                    neg_value = base_value * 0.95
                    neg_result = _eval({param_name: neg_value})
                    scenarios[neg_key] = pd.DataFrame({"AnnReturn": [neg_result]})
                except (ValueError, ZeroDivisionError) as e:
                    failed_params.append(f"{neg_key}: Configuration error: {str(e)}")
                    skipped_params.append(neg_key)
                    logger.warning(
                        f"Parameter evaluation failed for {neg_key} due to configuration: {e}"
                    )
                    print(f"⚠️  Parameter evaluation failed for {neg_key}: {e}")
                except (KeyError, TypeError) as e:
                    failed_params.append(f"{neg_key}: Data type error: {str(e)}")
                    skipped_params.append(neg_key)
                    logger.error(
                        f"Parameter evaluation failed for {neg_key} due to data issue: {e}"
                    )
                    print(f"⚠️  Parameter evaluation failed for {neg_key}: {e}")

            if scenarios:
                base_df = summary[summary["Agent"] == "Base"][["AnnReturn"]]
                if not isinstance(base_df, pd.DataFrame):
                    base_df = pd.DataFrame(base_df)
                deltas = one_factor_deltas(base_df, scenarios, value="AnnReturn")

                print("\n📊 Sensitivity Analysis Results:")
                print("=" * 50)
                for param, delta in deltas.items():
                    direction = "📈" if delta > 0 else "📉"
                    print(f"{direction} {param:20} | Delta: {delta:+8.4f}%")

                if skipped_params:
                    print(
                        f"\n⚠️  Warning: {len(skipped_params)} parameter evaluations failed and were skipped:"
                    )
                    for param in skipped_params:
                        print(f"   • {param}")
                    print(
                        "\n💡 Consider reviewing parameter ranges or model constraints."
                    )

                print(
                    f"\n✅ Sensitivity analysis completed. Evaluated {len(scenarios)} scenarios."
                )
            else:
                print(
                    "❌ All parameter evaluations failed. Sensitivity analysis could not be completed."
                )
                print("\n📋 Failed parameter details:")
                for failure in failed_params:
                    print(f"   • {failure}")

        except ImportError:
            logger.error("Sensitivity analysis module not available")
            print("❌ Sensitivity analysis requires the sensitivity module")
        except (ValueError, KeyError) as e:
            logger.error(f"Sensitivity analysis configuration error: {e}")
            print(f"❌ Sensitivity analysis failed due to configuration error: {e}")
            print("💡 Check your parameter names and values")
        except TypeError as e:
            logger.error(f"Sensitivity analysis data type error: {e}")
            print(f"❌ Sensitivity analysis failed due to data type error: {e}")
            print("💡 Ensure all parameters are numeric values")

    if any(
        [
            flags.png,
            flags.pdf,
            flags.pptx,
            flags.html,
            flags.gif,
            flags.dashboard,
            flags.packet,
        ]
    ):
        pass

    if any([flags.png, flags.pdf, flags.pptx, flags.html, flags.gif, flags.dashboard]):
        from . import viz

        plots = Path("plots")
        plots.mkdir(exist_ok=True)
        # Guard summary type for static checkers
        if isinstance(summary, pd.DataFrame) and ("ShortfallProb" in summary.columns):
            fig = viz.risk_return.make(summary)
        else:
            fig = viz.sharpe_ladder.make(summary)
        stem = plots / "summary"

        # Handle packet export first (comprehensive export)
        if flags.packet:
            try:
                from . import viz

                # Use base filename from --output or default
                base_name = Path(flags.save_xlsx or "committee_packet").stem
                # Load manifest (if written) for embedding
                manifest_json = Path(flags.save_xlsx or "Outputs.xlsx").with_name(
                    "manifest.json"
                )
                manifest_data = None
                try:
                    if manifest_json.exists():
                        manifest_data = json.loads(manifest_json.read_text())
                except (json.JSONDecodeError, FileNotFoundError, PermissionError):
                    manifest_data = None

                # Build list of figures for the packet
                figs = [fig]
                # Optional: Sensitivity tornado
                try:
                    # inputs_dict is a plain dict[str, object]; guard types before use
                    sens_val = inputs_dict.get("_sensitivity_df")
                    sens_df: Optional[pd.DataFrame] = sens_val if isinstance(sens_val, pd.DataFrame) else None
                    if sens_df is not None and (not sens_df.empty):
                        if {"Parameter", "DeltaAbs"} <= set(sens_df.columns):
                            series = cast(
                                pd.Series,
                                sens_df.set_index("Parameter")["DeltaAbs"].astype(float),
                            )
                            figs.append(viz.tornado.make(series, title="Sensitivity Tornado"))
                except Exception:
                    # Non-fatal; continue without tornado figure
                    pass
                # Optional: Return attribution sunburst
                try:
                    attr_val = inputs_dict.get("_attribution_df")
                    attr_df: Optional[pd.DataFrame] = attr_val if isinstance(attr_val, pd.DataFrame) else None
                    if attr_df is not None and (not attr_df.empty):
                        if {"Agent", "Sub", "Return"} <= set(attr_df.columns):
                            figs.append(viz.sunburst.make(attr_df))
                except (AttributeError, TypeError) as e:
                    logger.debug(
                        "Skipping sunburst figure due to data issue", exc_info=e
                    )
                # Late-bind create_export_packet to allow test monkeypatching
                from .reporting.export_packet import (
                    create_export_packet as _create_export_packet,
                )

                if create_export_packet is None:
                    create_export_packet = _create_export_packet

                pptx_path, excel_path = create_export_packet(
                    figs=figs,
                    summary_df=summary,
                    raw_returns_dict=raw_returns_dict,
                    inputs_dict=inputs_dict,
                    base_filename=base_name,
                    alt_texts=[flags.alt_text] if flags.alt_text else None,
                    pivot=args.pivot,
                    manifest=manifest_data,
                    prev_summary_df=prev_summary_df,
                    prev_manifest=prev_manifest_data,
                )
                print("✅ Export packet created:")
                print(f"   📊 Excel: {excel_path}")
                print(f"   📋 PowerPoint: {pptx_path}")
            except RuntimeError as e:
                print(f"❌ Export packet failed: {e}")
                return
            except (ImportError, ModuleNotFoundError) as e:
                logger.error(f"Export packet failed due to missing dependency: {e}")
                print(f"❌ Export packet failed due to missing dependency: {e}")
                print(
                    "💡 Install required packages: pip install plotly kaleido openpyxl python-pptx"
                )
                return
            except (ValueError, TypeError, KeyError) as e:
                logger.error(f"Export packet failed due to data/config issue: {e}")
                print(
                    f"❌ Export packet failed due to data or configuration issue: {e}"
                )
                print("💡 Check your data inputs and configuration settings")
                return
            except (OSError, PermissionError) as e:
                logger.error(f"Export packet failed due to file system issue: {e}")
                print(f"❌ Export packet failed due to file system issue: {e}")
                print("💡 Check file permissions and available disk space")
                return

        # Individual export formats (with improved error handling)
        if flags.png:
            try:
                fig.write_image(stem.with_suffix(".png"), engine="kaleido")
            except (ImportError, ModuleNotFoundError) as e:
                if "kaleido" in str(e).lower() or "chrome" in str(e).lower():
                    logger.error(f"PNG export failed due to missing dependency: {e}")
                    print("❌ PNG export failed: Kaleido or Chrome/Chromium required")
                    print(
                        "💡 Install with: pip install kaleido (preferred) or sudo apt-get install chromium-browser"
                    )
                else:
                    logger.error(f"PNG export failed due to missing module: {e}")
                    print(f"❌ PNG export failed due to missing dependency: {e}")
            except (OSError, PermissionError) as e:
                logger.error(f"PNG export failed due to file system issue: {e}")
                print(f"❌ PNG export failed: Cannot write file - {e}")
                print("💡 Check file permissions and available disk space")
            except (ValueError, TypeError) as e:
                logger.error(f"PNG export failed due to data issue: {e}")
                print(f"❌ PNG export failed: Invalid data - {e}")
                print("💡 Check your visualization data and parameters")
            except Exception as e:
                logger.error(f"PNG export failed: {e}")
                msg = str(e).lower()
                if any(
                    term in msg
                    for term in ("kaleido", "chrome", "chromium", "cancelled")
                ):
                    print("❌ PNG export failed: Kaleido or Chrome/Chromium required")
                    print(
                        "💡 Install with: pip install kaleido (preferred) or sudo apt-get install chromium-browser"
                    )
                else:
                    print(f"❌ PNG export failed: {e}")
        if flags.pdf:
            try:
                viz.pdf_export.save(fig, str(stem.with_suffix(".pdf")))
            except (ImportError, ModuleNotFoundError) as e:
                if "kaleido" in str(e).lower() or "chrome" in str(e).lower():
                    logger.error(f"PDF export failed due to missing dependency: {e}")
                    print("❌ PDF export failed: Kaleido or Chrome/Chromium required")
                    print(
                        "💡 Install with: pip install kaleido (preferred) or sudo apt-get install chromium-browser"
                    )
                else:
                    logger.error(f"PDF export failed due to missing module: {e}")
                    print(f"❌ PDF export failed due to missing dependency: {e}")
            except (OSError, PermissionError) as e:
                logger.error(f"PDF export failed due to file system issue: {e}")
                print(f"❌ PDF export failed: Cannot write file - {e}")
                print("💡 Check file permissions and available disk space")
            except (ValueError, TypeError) as e:
                logger.error(f"PDF export failed due to data issue: {e}")
                print(f"❌ PDF export failed: Invalid data - {e}")
                print("💡 Check your visualization data and parameters")
        if flags.pptx:
            try:
                viz.pptx_export.save(
                    [fig],
                    str(stem.with_suffix(".pptx")),
                    alt_texts=[flags.alt_text] if flags.alt_text else None,
                )
            except (ImportError, ModuleNotFoundError) as e:
                if "kaleido" in str(e).lower() or "chrome" in str(e).lower():
                    logger.error(f"PPTX export failed due to missing dependency: {e}")
                    print("❌ PPTX export failed: Kaleido or Chrome/Chromium required")
                    print(
                        "💡 Install with: pip install kaleido (preferred) or sudo apt-get install chromium-browser"
                    )
                elif "pptx" in str(e).lower() or "python-pptx" in str(e).lower():
                    logger.error(f"PPTX export failed due to missing python-pptx: {e}")
                    print("❌ PPTX export failed: python-pptx required")
                    print("💡 Install with: pip install python-pptx")
                else:
                    logger.error(f"PPTX export failed due to missing module: {e}")
                    print(f"❌ PPTX export failed due to missing dependency: {e}")
            except (OSError, PermissionError) as e:
                logger.error(f"PPTX export failed due to file system issue: {e}")
                print(f"❌ PPTX export failed: Cannot write file - {e}")
                print("💡 Check file permissions and available disk space")
            except (ValueError, TypeError) as e:
                logger.error(f"PPTX export failed due to data issue: {e}")
                print(f"❌ PPTX export failed: Invalid data - {e}")
                print("💡 Check your visualization data and parameters")
        if flags.html:
            viz.html_export.save(
                fig,
                str(stem.with_suffix(".html")),
                alt_text=flags.alt_text,
            )
        if flags.gif:
            try:
                arr = safe_to_numpy(next(iter(raw_returns_dict.values())))
            except (ValueError, TypeError) as e:
                print(f"❌ GIF export failed: Data conversion error - {e}")
                print("💡 Check that return data contains only numeric values")
                return
            anim = viz.animation.make(arr)
            try:
                anim.write_image(str(plots / "paths.gif"))
            except Exception as e:
                if "Chrome" in str(e) or "Kaleido" in str(e) or "Chromium" in str(e):
                    print("❌ GIF export failed: Chrome/Chromium required")
                    print("💡 Install with: sudo apt-get install chromium-browser")
                else:
                    print(f"❌ GIF export failed: {e}")
        if flags.dashboard:
            import os
            import subprocess
            import sys

            # Use the same Python interpreter with -m streamlit to ensure venv
            try:
                dashboard_path = Path("dashboard/app.py")
                if not dashboard_path.exists():
                    raise FileNotFoundError(
                        f"Dashboard file not found: {dashboard_path}"
                    )

                subprocess.run(
                    [sys.executable, "-m", "streamlit", "run", "dashboard/app.py"],
                    check=True,
                    cwd=os.getcwd(),
                )
            except FileNotFoundError as e:
                print(f"❌ Dashboard launch failed: {e}")
                print(
                    "💡 Ensure the dashboard files are present in the 'dashboard/' directory."
                )
                return
            except subprocess.CalledProcessError as e:
                logger.error(
                    f"Dashboard launch failed with exit code {e.returncode}: {e}"
                )
                print(f"❌ Dashboard launch failed with exit code {e.returncode}")
                print("💡 Common solutions:")
                print("   • Install Streamlit: pip install streamlit")
                print("   • Check if 'dashboard/app.py' is valid Python code")
                print("   • Verify your Python environment is properly configured")
                return
            except ImportError as e:
                logger.error(f"Dashboard launch failed due to missing streamlit: {e}")
                print(f"❌ Dashboard launch failed: Streamlit not available - {e}")
                print("💡 Install Streamlit: pip install streamlit")
                return
            except (OSError, PermissionError) as e:
                logger.error(f"Dashboard launch failed due to system issue: {e}")
                print(f"❌ Dashboard launch failed: System/permission error - {e}")
                print("💡 Check file permissions and system resources")
                return


# (Backward compatibility global variable assignment removed)
if __name__ == "__main__":  # pragma: no cover - CLI entry point
    main()<|MERGE_RESOLUTION|>--- conflicted
+++ resolved
@@ -420,7 +420,6 @@
         packet=args.packet,
     )
 
-<<<<<<< HEAD
     # cfg is already loaded earlier; do not reload
     backend_choice = resolve_and_set_backend(args.backend, cfg)
     args.backend = backend_choice
@@ -438,8 +437,6 @@
         except (OSError, PermissionError, RuntimeError, ValueError) as e:
             logger.warning(f"Failed to set up JSON logging: {e}")
 
-=======
->>>>>>> 59a1ef3c
     rng_returns = spawn_rngs(args.seed, 1)[0]
     fin_rngs = spawn_agent_rngs(
         args.seed,
