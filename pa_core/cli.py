"""Command-line interface for running simulations.

Additional options allow exporting visualisations and launching the
Streamlit dashboard after a run.

CLI flags:
    --png / --pdf / --pptx  Static exports (can be combined)
    --html                 Save interactive HTML
    --gif                  Animated export of monthly paths
    --alt-text TEXT        Alt text for HTML/PPTX exports
    --packet               Committee-ready export packet (PPTX + Excel)
    --dashboard            Launch Streamlit dashboard after run
"""

from __future__ import annotations

import argparse
import json
import logging
from datetime import datetime, timezone
from pathlib import Path
from typing import TYPE_CHECKING, Any, Optional, Sequence, cast

# Rich is imported lazily in functions to keep import time low

if TYPE_CHECKING:
    import numpy as np
    import pandas as pd

# Intentionally avoid heavy imports at module import time. Required modules are
# imported lazily inside functions after environment bootstrap.

# Placeholders for late-bound globals assigned in main()
draw_joint_returns: Any = None
draw_financing_series: Any = None
simulate_agents: Any = None
export_to_excel: Any = None
build_from_config: Any = None
build_cov_matrix: Any = None
create_export_packet: Any = None

# Configure logger for this module
logger = logging.getLogger(__name__)


class JsonFormatter(logging.Formatter):
    """Format logs as JSON lines."""

    def format(self, record: logging.LogRecord) -> str:  # type: ignore[override]
        ts = datetime.fromtimestamp(record.created, tz=timezone.utc).isoformat()
        entry = {
            "level": record.levelname,
            "timestamp": ts,
            "module": record.name,
            "message": record.getMessage(),
        }
        return json.dumps(entry)


def create_enhanced_summary(
    returns_map: dict[str, "np.ndarray"],
    *,
    benchmark: str | None = None,
) -> "pd.DataFrame":
    """Create summary table with standard breach and shortfall defaults."""

    # Local import to avoid heavy imports at module load
    from .sim.metrics import summary_table

    return summary_table(returns_map, benchmark=benchmark)


def print_enhanced_summary(summary: "pd.DataFrame") -> None:
    """Print enhanced summary with explanations."""
    # Local imports to avoid heavy import at module load
    from rich.console import Console
    from rich.panel import Panel
    from rich.text import Text

    from .reporting.console import print_summary

    console = Console()

    # Print explanatory header
    explanation = Text()
    explanation.append("Portfolio Analysis Results\n", style="bold blue")
    explanation.append("Metrics Explanation:\n", style="bold")
    explanation.append("• AnnReturn: Annualized return (%)\n")
    explanation.append("• AnnVol: Annualized volatility (%)\n")
    explanation.append("• VaR: Value at Risk (95% confidence)\n")
    explanation.append("• BreachProb: Probability of monthly loss > 2%\n")
    if "ShortfallProb" in summary.columns:
        explanation.append("• ShortfallProb: Probability of annual loss > 5%\n")
    explanation.append("• TE: Tracking Error vs benchmark\n")

    console.print(Panel(explanation, title="Understanding Your Results"))

    # Print the table
    print_summary(summary)

    # Print additional guidance
    guidance = Text()
    guidance.append("\n💡 Interpretation Tips:\n", style="bold green")
    guidance.append("• Lower ShortfallProb is better (< 5% is typically good)\n")
    guidance.append(
        "• Higher AnnReturn with lower AnnVol indicates better risk-adjusted returns\n"
    )
    guidance.append("• TE shows how much each strategy deviates from the benchmark\n")

    console.print(guidance)


class Dependencies:
    """Container for CLI dependencies using explicit dependency injection."""

    def __init__(
        self,
        build_from_config=None,
        export_to_excel=None,
        draw_financing_series=None,
        draw_joint_returns=None,
        build_cov_matrix=None,
        simulate_agents=None,
    ):
        """Initialize dependencies with explicit function parameters.

        Args:
            build_from_config: Function to build agents from config
            export_to_excel: Function to export results to Excel
            draw_financing_series: Function to generate financing series
            draw_joint_returns: Function to generate joint returns
            build_cov_matrix: Function to build covariance matrix
            simulate_agents: Function to simulate agents

        If any parameter is None, the default implementation will be imported.
        """
        # Import defaults only when needed to avoid heavy imports at module load
        if build_from_config is None:
            from .agents.registry import build_from_config
        if export_to_excel is None:
            from .reporting import export_to_excel
        if draw_financing_series is None:
            from .sim import draw_financing_series
        if draw_joint_returns is None:
            from .sim import draw_joint_returns
        if build_cov_matrix is None:
            from .sim.covariance import build_cov_matrix
        if simulate_agents is None:
            from .simulations import simulate_agents

        self.build_from_config = build_from_config
        self.export_to_excel = export_to_excel
        self.draw_financing_series = draw_financing_series
        self.draw_joint_returns = draw_joint_returns
        self.build_cov_matrix = build_cov_matrix
        self.simulate_agents = simulate_agents


def main(
    argv: Optional[Sequence[str]] = None, deps: Optional[Dependencies] = None
) -> None:
    # Lightweight bootstrap: ensure numpy is available; if not, try to re-exec using
    # the project's virtualenv interpreter to satisfy subprocess tests that use `python`.
    import os
    import sys

    try:  # quick probe for required heavy deps in subprocess execution
        import numpy as _np  # noqa: F401
        import pandas as _pd  # noqa: F401
    except Exception:  # pragma: no cover - only triggered in misconfigured subprocs
        # Attempt to locate project venv based on package location
        project_root = Path(__file__).resolve().parents[1]
        venv_python = project_root / ".venv" / "bin" / "python"
        if venv_python.exists() and str(venv_python) != sys.executable:
            # Re-exec under the venv interpreter, preserving args
            args_list = list(argv) if argv is not None else sys.argv[1:]
            os.execv(
                str(venv_python), [str(venv_python), "-m", "pa_core.cli", *args_list]
            )
        # If no venv found, continue and let normal imports raise a helpful error later

    # Import light dependencies needed for argument parsing defaults
    # Import pandas for runtime usage (safe after bootstrap probe above)
    import pandas as pd  # type: ignore

    from .stress import STRESS_PRESETS

    parser = argparse.ArgumentParser(description="Portable Alpha simulation")
    parser.add_argument("--config", required=True, help="YAML config file")
    parser.add_argument("--index", required=True, help="Index returns CSV")
    parser.add_argument("--output", default="Outputs.xlsx", help="Output workbook")
    parser.add_argument(
        "--mode",
        choices=["capital", "returns", "alpha_shares", "vol_mult"],
        default="returns",
        help="Parameter sweep analysis mode",
    )
    parser.add_argument(
        "--stress-preset",
        choices=sorted(STRESS_PRESETS.keys()),
        help="Apply predefined stress scenario",
    )
    parser.add_argument(
        "--pivot",
        action="store_true",
        help="Write all raw returns in a single long-format sheet",
    )
    parser.add_argument(
        "--backend",
        choices=["numpy", "cupy"],
        help="Computation backend",
    )
    parser.add_argument(
        "--log-json",
        action="store_true",
        help="Write structured JSON logs to runs/<timestamp>/run.log and reference from manifest",
    )
    parser.add_argument(
        "--seed",
        type=int,
        default=None,
        help="Random seed for reproducible simulations",
    )
    parser.add_argument("--png", action="store_true", help="Export PNG chart")
    parser.add_argument("--pdf", action="store_true", help="Export PDF chart")
    parser.add_argument(
        "--pptx",
        action="store_true",
        help="Export PPTX file with charts",
    )
    parser.add_argument("--html", action="store_true", help="Export HTML chart")
    parser.add_argument(
        "--gif",
        action="store_true",
        help="Export GIF animation of monthly paths",
    )
    parser.add_argument(
        "--alt-text",
        dest="alt_text",
        help="Alt text for HTML/PPTX exports",
    )
    parser.add_argument(
        "--packet",
        action="store_true",
        help="Export comprehensive committee packet (PPTX + Excel)",
    )
    parser.add_argument(
        "--sensitivity",
        action="store_true",
        help="Run one-factor sensitivity analysis on key parameters and include a tornado chart in packet/Excel exports",
    )
    parser.add_argument(
        "--dashboard",
        action="store_true",
        help="Launch Streamlit dashboard after run",
    )
    parser.add_argument(
        "--prev-manifest",
        dest="prev_manifest",
        help="Path to manifest.json from previous run for diff",
    )
    parser.add_argument(
        "--suggest-sleeves",
        action="store_true",
        help="Suggest feasible sleeve allocations before running",
    )
    parser.add_argument(
        "--tradeoff-table",
        action="store_true",
        help="Compute sleeve trade-off table and include in Excel/packet",
    )
    parser.add_argument(
        "--tradeoff-top",
        type=int,
        default=10,
        help="Top-N rows to include in the trade-off table",
    )
    parser.add_argument(
        "--tradeoff-sort",
        type=str,
        default="risk_score",
        help="Column to sort trade-off table by (e.g., risk_score, ExternalPA_TE)",
    )
    parser.add_argument(
        "--max-te",
        type=float,
        default=0.02,
        help="Maximum tracking error for sleeve suggestions",
    )
    parser.add_argument(
        "--max-breach",
        type=float,
        default=0.05,
        help="Maximum breach probability for sleeve suggestions",
    )
    parser.add_argument(
        "--max-cvar",
        type=float,
        default=0.03,
        help="Maximum CVaR for sleeve suggestions",
    )
    parser.add_argument(
        "--sleeve-step",
        type=float,
        default=0.25,
        help="Grid step size for sleeve suggestions",
    )
    # Optional sleeve bounds (in capital mm units)
    parser.add_argument(
        "--min-external",
        type=float,
        default=None,
        help="Minimum ExternalPA capital (mm)",
    )
    parser.add_argument(
        "--max-external",
        type=float,
        default=None,
        help="Maximum ExternalPA capital (mm)",
    )
    parser.add_argument(
        "--min-active", type=float, default=None, help="Minimum ActiveExt capital (mm)"
    )
    parser.add_argument(
        "--max-active", type=float, default=None, help="Maximum ActiveExt capital (mm)"
    )
    parser.add_argument(
        "--min-internal",
        type=float,
        default=None,
        help="Minimum InternalPA capital (mm)",
    )
    parser.add_argument(
        "--max-internal",
        type=float,
        default=None,
        help="Maximum InternalPA capital (mm)",
    )
    args = parser.parse_args(argv)

    run_log_path: Path | None = None
    if args.log_json:
        run_ts = datetime.now(timezone.utc).strftime("%Y%m%dT%H%M%S")
        run_dir = Path("runs") / run_ts
        run_dir.mkdir(parents=True, exist_ok=True)
        run_log_path = run_dir / "run.log"

        root_logger = logging.getLogger()
        root_logger.setLevel(logging.INFO)
        root_logger.handlers.clear()

        console_handler = logging.StreamHandler()
        console_handler.setLevel(logging.WARNING)
        root_logger.addHandler(console_handler)

        file_handler = logging.FileHandler(run_log_path)
        file_handler.setLevel(logging.INFO)
        file_handler.setFormatter(JsonFormatter())
        root_logger.addHandler(file_handler)

    prev_manifest_data: dict[str, Any] | None = None
    prev_summary_df: pd.DataFrame = pd.DataFrame()
    if getattr(args, "prev_manifest", None):
        try:
            prev_manifest_path = Path(args.prev_manifest)
            if prev_manifest_path.exists():
                prev_manifest_data = json.loads(prev_manifest_path.read_text())
                prev_out = (
                    prev_manifest_data.get("cli_args", {}).get("output")
                    if isinstance(prev_manifest_data, dict)
                    else None
                )
                if prev_out and Path(prev_out).exists():
                    try:
                        prev_summary_df = pd.read_excel(prev_out, sheet_name="Summary")
                    except Exception:
                        prev_summary_df = pd.DataFrame()
        except Exception:
            prev_manifest_data = None
            prev_summary_df = pd.DataFrame()

    # Defer heavy imports until after bootstrap (lightweight imports only)
    from .backend import resolve_and_set_backend
    from .config import load_config

    cfg = load_config(args.config)
<<<<<<< HEAD
    backend_choice = args.backend or cfg.backend
    resolve_and_set_backend(backend_choice)
    args.backend = backend_choice
=======
    args.backend = resolve_and_set_backend(args.backend, cfg)
>>>>>>> 16e1e52f

    from .data import load_index_returns
    from .manifest import ManifestWriter
    from .logging_utils import setup_json_logging
    from .random import spawn_agent_rngs, spawn_rngs
    from .reporting.attribution import (
        compute_sleeve_return_attribution,
        compute_sleeve_risk_attribution,
    )
    from .reporting.sweep_excel import export_sweep_results
    from .run_flags import RunFlags
    from .sleeve_suggestor import suggest_sleeve_sizes
    from .stress import apply_stress_preset
    from .sweep import run_parameter_sweep
    from .viz.utils import safe_to_numpy

    # Initialize dependencies - use provided deps for testing or create default
    if deps is None:
        deps = Dependencies(
            build_from_config=build_from_config,
            export_to_excel=export_to_excel,
            draw_financing_series=draw_financing_series,
            draw_joint_returns=draw_joint_returns,
            build_cov_matrix=build_cov_matrix,
            simulate_agents=simulate_agents,
        )

    flags = RunFlags(
        save_xlsx=args.output,
        png=args.png,
        pdf=args.pdf,
        pptx=args.pptx,
        html=args.html,
        gif=args.gif,
        dashboard=args.dashboard,
        alt_text=args.alt_text,
        packet=args.packet,
    )

    # cfg is already loaded earlier; do not reload
    backend_choice = resolve_and_set_backend(args.backend, cfg)
    args.backend = backend_choice

    # Optional structured logging setup
    run_dir: Path | None = None
    run_log_path: Path | None = None
    if args.log_json:
        # Create run directory under ./runs/<timestamp>
        ts = pd.Timestamp.utcnow().strftime("%Y%m%dT%H%M%SZ")
        run_dir = Path("runs") / ts
        run_log_path = run_dir / "run.log"
        try:
            setup_json_logging(run_log_path)
        except (OSError, PermissionError, RuntimeError, ValueError) as e:
            logger.warning(f"Failed to set up JSON logging: {e}")

    rng_returns = spawn_rngs(args.seed, 1)[0]
    fin_rngs = spawn_agent_rngs(
        args.seed,
        ["internal", "external_pa", "active_ext"],
    )

    if args.mode is not None:
        cfg = cfg.model_copy(update={"analysis_mode": args.mode})
    if args.stress_preset:
        cfg = apply_stress_preset(cfg, args.stress_preset)

    # Capture raw params BEFORE any config modifications
    raw_params = cfg.model_dump()

    idx_series = load_index_returns(args.index)

    # Ensure idx_series is a pandas Series for type safety
    if isinstance(idx_series, pd.DataFrame):
        idx_series = idx_series.squeeze()
        if not isinstance(idx_series, pd.Series):
            raise ValueError("Index data must be convertible to pandas Series")
    elif not isinstance(idx_series, pd.Series):
        raise ValueError("Index data must be a pandas Series")

    # Handle sleeve suggestion if requested
    if args.suggest_sleeves:
        suggestions = suggest_sleeve_sizes(
            cfg,
            idx_series,
            max_te=args.max_te,
            max_breach=args.max_breach,
            max_cvar=args.max_cvar,
            step=args.sleeve_step,
            min_external=args.min_external,
            max_external=args.max_external,
            min_active=args.min_active,
            max_active=args.max_active,
            min_internal=args.min_internal,
            max_internal=args.max_internal,
            seed=args.seed,
        )
        if suggestions.empty:
            print("No feasible sleeve allocations found.")
            return
        print(suggestions.to_string(index=True))
        choice = input(
            "Select row index to apply and continue (blank to abort): "
        ).strip()
        if not choice:
            print("Aborting run.")
            return
        try:
            idx_sel = int(choice)
            row = suggestions.iloc[idx_sel]
        except (ValueError, IndexError):
            print("Invalid selection. Aborting run.")
            return
        cfg = cfg.model_copy(
            update={
                # Direct float conversion for clarity and efficiency
                "external_pa_capital": float(row["external_pa_capital"]),
                "active_ext_capital": float(row["active_ext_capital"]),
                "internal_pa_capital": float(row["internal_pa_capital"]),
            }
        )

    if (
        cfg.analysis_mode in ["capital", "returns", "alpha_shares", "vol_mult"]
        and not args.sensitivity
    ):
        # Parameter sweep mode
        results = run_parameter_sweep(cfg, idx_series, rng_returns, fin_rngs)
        export_sweep_results(results, filename=args.output)

        # Write reproducibility manifest
        mw = ManifestWriter(Path(args.output).with_name("manifest.json"))
        # Only include args.output in data_files if it exists
        data_files = [args.index, args.config]
        if args.output and Path(args.output).exists():
            data_files.append(args.output)
        mw.write(
            config_path=args.config,
            data_files=data_files,
            seed=args.seed,
            cli_args=vars(args),
            backend=args.backend,
<<<<<<< HEAD
            run_log=str(run_log_path) if run_log_path else None,
=======
            run_log=run_log_path,
>>>>>>> 16e1e52f
            previous_run=args.prev_manifest,
        )
        manifest_json = Path(args.output).with_name("manifest.json")
        manifest_data = None
        try:
            if manifest_json.exists():
                manifest_data = json.loads(manifest_json.read_text())
        except (json.JSONDecodeError, FileNotFoundError, PermissionError):
            manifest_data = None

        # Handle packet export for parameter sweep mode
        if flags.packet:
            try:
                from . import viz

                # Build consolidated summary from sweep results (similar to export_sweep_results)
                summary_frames = []
                for res in results:
                    summary = res["summary"].copy()
                    summary["ShortfallProb"] = summary.get("ShortfallProb", 0.0)
                    summary["Combination"] = f"Run{res['combination_id']}"
                    summary_frames.append(summary)

                if summary_frames:
                    from .reporting.export_packet import (
                        create_export_packet as _create_export_packet,
                    )

                    if create_export_packet is None:
                        create_export_packet = _create_export_packet
                    all_summary = pd.concat(summary_frames, ignore_index=True)

                    # Create visualization from consolidated summary
                    if "ShortfallProb" in all_summary.columns:
                        fig = viz.risk_return.make(all_summary)
                    else:
                        fig = viz.sharpe_ladder.make(all_summary)

                    # Create export packet with sweep results
                    base_name = Path(args.output or "parameter_sweep_packet").stem

                    # Create a simplified raw_returns_dict for packet export
                    raw_returns_dict = {"Summary": all_summary}

                    pptx_path, excel_path = create_export_packet(
                        figs=[fig],
                        summary_df=all_summary,
                        raw_returns_dict=raw_returns_dict,
                        inputs_dict={k: raw_params.get(k, "") for k in raw_params},
                        base_filename=base_name,
                        alt_texts=[flags.alt_text] if flags.alt_text else None,
                        pivot=args.pivot,
                        manifest=manifest_data,
                    )
                    print("✅ Parameter sweep export packet created:")
                    print(f"   📊 Excel: {excel_path}")
                    print(f"   📋 PowerPoint: {pptx_path}")
                else:
                    print("⚠️  No summary data available for export packet")
            except RuntimeError as e:
                print(f"❌ Export packet failed: {e}")
            except (ImportError, ModuleNotFoundError) as e:
                logger.error(f"Export packet failed due to missing dependency: {e}")
                print(f"❌ Export packet failed due to missing dependency: {e}")
                print(
                    "💡 Install required packages: pip install plotly kaleido openpyxl"
                )
            except (ValueError, TypeError, KeyError) as e:
                logger.error(f"Export packet failed due to data issue: {e}")
                print(f"❌ Export packet failed due to data issue: {e}")
                print("💡 Check your configuration and data inputs")

        # Sensitivity analysis can also be applied to parameter sweep results
        if args.sensitivity:
            print("\n🔍 Parameter sweep sensitivity analysis:")
            print("ℹ️  Sensitivity analysis on parameter sweep results shows")
            print("   how different parameter combinations affect outcomes.")

            if results:
                sweep_df = pd.concat(
                    [res["summary"] for res in results], ignore_index=True
                )
                base_agents = sweep_df[sweep_df["Agent"] == "Base"]
                if not base_agents.empty and isinstance(base_agents, pd.DataFrame):
                    best_combo = base_agents.loc[base_agents["AnnReturn"].idxmax()]
                    worst_combo = base_agents.loc[base_agents["AnnReturn"].idxmin()]
                    print(
                        f"   📈 Best combination: {best_combo['AnnReturn']:.2f}% AnnReturn"
                    )
                    print(
                        f"   📉 Worst combination: {worst_combo['AnnReturn']:.2f}% AnnReturn"
                    )
                    print(
                        f"   📊 Range: {best_combo['AnnReturn'] - worst_combo['AnnReturn']:.2f}% difference"
                    )
                else:
                    print("   ⚠️  No Base agent results found in sweep")
            else:
                print("   ❌ No sweep results available")

        return

    # Normal single-run mode below
    mu_idx = float(idx_series.mean())
    idx_sigma = float(idx_series.std(ddof=1))
    mu_H = cfg.mu_H
    sigma_H = cfg.sigma_H
    mu_E = cfg.mu_E
    sigma_E = cfg.sigma_E
    mu_M = cfg.mu_M
    sigma_M = cfg.sigma_M

    # Build covariance (validates shapes)
    _ = deps.build_cov_matrix(
        cfg.rho_idx_H,
        cfg.rho_idx_E,
        cfg.rho_idx_M,
        cfg.rho_H_E,
        cfg.rho_H_M,
        cfg.rho_E_M,
        idx_sigma,
        sigma_H,
        sigma_E,
        sigma_M,
    )

    params = {
        "mu_idx_month": mu_idx / 12,
        "default_mu_H": mu_H / 12,
        "default_mu_E": mu_E / 12,
        "default_mu_M": mu_M / 12,
        "idx_sigma_month": idx_sigma / 12,
        "default_sigma_H": sigma_H / 12,
        "default_sigma_E": sigma_E / 12,
        "default_sigma_M": sigma_M / 12,
        "rho_idx_H": cfg.rho_idx_H,
        "rho_idx_E": cfg.rho_idx_E,
        "rho_idx_M": cfg.rho_idx_M,
        "rho_H_E": cfg.rho_H_E,
        "rho_H_M": cfg.rho_H_M,
        "rho_E_M": cfg.rho_E_M,
        "internal_financing_mean_month": cfg.internal_financing_mean_month,
        "internal_financing_sigma_month": cfg.internal_financing_sigma_month,
        "internal_spike_prob": cfg.internal_spike_prob,
        "internal_spike_factor": cfg.internal_spike_factor,
        "ext_pa_financing_mean_month": cfg.ext_pa_financing_mean_month,
        "ext_pa_financing_sigma_month": cfg.ext_pa_financing_sigma_month,
        "ext_pa_spike_prob": cfg.ext_pa_spike_prob,
        "ext_pa_spike_factor": cfg.ext_pa_spike_factor,
        "act_ext_financing_mean_month": cfg.act_ext_financing_mean_month,
        "act_ext_financing_sigma_month": cfg.act_ext_financing_sigma_month,
        "act_ext_spike_prob": cfg.act_ext_spike_prob,
        "act_ext_spike_factor": cfg.act_ext_spike_factor,
    }

    N_SIMULATIONS = cfg.N_SIMULATIONS
    N_MONTHS = cfg.N_MONTHS

    r_beta, r_H, r_E, r_M = deps.draw_joint_returns(
        n_months=N_MONTHS,
        n_sim=N_SIMULATIONS,
        params=params,
        rng=rng_returns,
    )
    f_int, f_ext, f_act = deps.draw_financing_series(
        n_months=N_MONTHS,
        n_sim=N_SIMULATIONS,
        params=params,
        rngs=fin_rngs,
    )

    # Build agents and run sim
    agents = deps.build_from_config(cfg)
    returns = deps.simulate_agents(agents, r_beta, r_H, r_E, r_M, f_int, f_ext, f_act)

    # Build summary using wrapper (allows tests to mock this safely)
    summary = create_enhanced_summary(returns, benchmark="Base")
    inputs_dict: dict[str, object] = {k: raw_params.get(k, "") for k in raw_params}
    raw_returns_dict = {k: pd.DataFrame(v) for k, v in returns.items()}

    # Optional attribution tables for downstream exports
    try:
        inputs_dict["_attribution_df"] = compute_sleeve_return_attribution(
            cfg, idx_series
        )
    except (AttributeError, TypeError):  # narrow exceptions required by tests
        # Fallback: aggregate total annualised return by agent if detailed attribution fails
        try:
            rows: list[dict[str, object]] = []
            for agent, arr in returns.items():
                mean_month = float(arr.mean())
                ann = 12.0 * mean_month
                rows.append({"Agent": agent, "Sub": "Total", "Return": ann})
            inputs_dict["_attribution_df"] = pd.DataFrame(rows)
        except (AttributeError, ValueError, TypeError, KeyError) as e2:
            logger.debug(f"Attribution fallback unavailable: {e2}")
            inputs_dict["_attribution_df"] = pd.DataFrame(
                [{"Agent": "", "Sub": "", "Return": 0.0}]
            ).head(0)
    try:
        inputs_dict["_risk_attr_df"] = compute_sleeve_risk_attribution(cfg, idx_series)
    except (AttributeError, ValueError, TypeError, KeyError) as e:
        logger.debug(f"Risk attribution unavailable: {e}")
    print_enhanced_summary(summary)
    # Optional: compute trade-off table (non-interactive) and attach for export
    if args.tradeoff_table:
        try:
            trade_df = suggest_sleeve_sizes(
                cfg,
                idx_series,
                max_te=args.max_te,
                max_breach=args.max_breach,
                max_cvar=args.max_cvar,
                step=args.sleeve_step,
                min_external=args.min_external,
                max_external=args.max_external,
                min_active=args.min_active,
                max_active=args.max_active,
                min_internal=args.min_internal,
                max_internal=args.max_internal,
                seed=args.seed,
                sort_by=args.tradeoff_sort,
            )
            if not trade_df.empty:
                inputs_dict["_tradeoff_df"] = trade_df.head(
                    max(1, args.tradeoff_top)
                ).reset_index(drop=True)
        except Exception as e:
            # Local import to avoid heavy import at module load
            from rich.console import Console
            from rich.panel import Panel

            Console().print(
                Panel(
                    f"[bold yellow]Warning:[/bold yellow] Trade-off table computation failed.\n[dim]Reason: {e}[/dim]",
                    title="Trade-off Table",
                    style="yellow",
                )
            )
    # Optional sensitivity analysis (one-factor deltas on AnnReturn)
    if args.sensitivity:
        try:
            from .sim.sensitivity import one_factor_deltas

            # Build a simple evaluator: change a single param, re-run summary AnnReturn for Base
            base_params = {
                "mu_H": cfg.mu_H,
                "sigma_H": cfg.sigma_H,
                "mu_E": cfg.mu_E,
                "sigma_E": cfg.sigma_E,
                "mu_M": cfg.mu_M,
                "sigma_M": cfg.sigma_M,
                "w_beta_H": cfg.w_beta_H,
                "w_alpha_H": cfg.w_alpha_H,
            }
            steps = {
                "mu_H": 0.01,
                "sigma_H": 0.005,
                "mu_E": 0.01,
                "sigma_E": 0.005,
                "mu_M": 0.01,
                "sigma_M": 0.005,
                "w_beta_H": 0.05,
                "w_alpha_H": 0.05,
            }

            def _eval(p: dict[str, float]) -> float:
                # Copy cfg with updates
                mod_cfg = cfg.model_copy(update=p)
                # Recompute params and draws quickly with same RNGs
                mu_idx_val = inputs_dict.get("mu_idx", 0.06)
                idx_sigma_val = inputs_dict.get("sigma_idx", 0.16)
                try:
                    if isinstance(mu_idx_val, (float, int)):
                        mu_idx = float(mu_idx_val)
                    elif isinstance(mu_idx_val, str):
                        mu_idx = float(mu_idx_val)
                    else:
                        mu_idx = 0.06
                except Exception:
                    mu_idx = 0.06
                try:
                    if isinstance(idx_sigma_val, (float, int)):
                        idx_sigma = float(idx_sigma_val)
                    elif isinstance(idx_sigma_val, str):
                        idx_sigma = float(idx_sigma_val)
                    else:
                        idx_sigma = 0.16
                except Exception:
                    idx_sigma = 0.16
                sigma_H = mod_cfg.sigma_H
                sigma_E = mod_cfg.sigma_E
                sigma_M = mod_cfg.sigma_M
                mu_H = mod_cfg.mu_H
                mu_E = mod_cfg.mu_E
                mu_M = mod_cfg.mu_M
                # Note: We rely on draw_joint_returns to rebuild the covariance from params,
                # so we don't need to materialize the covariance matrix here.
                params_local = {
                    "mu_idx_month": mu_idx / 12,
                    "default_mu_H": mu_H / 12,
                    "default_mu_E": mu_E / 12,
                    "default_mu_M": mu_M / 12,
                    "idx_sigma_month": idx_sigma / 12,
                    "default_sigma_H": sigma_H / 12,
                    "default_sigma_E": sigma_E / 12,
                    "default_sigma_M": sigma_M / 12,
                    "rho_idx_H": mod_cfg.rho_idx_H,
                    "rho_idx_E": mod_cfg.rho_idx_E,
                    "rho_idx_M": mod_cfg.rho_idx_M,
                    "rho_H_E": mod_cfg.rho_H_E,
                    "rho_H_M": mod_cfg.rho_H_M,
                    "rho_E_M": mod_cfg.rho_E_M,
                    # financing left the same for speed
                    "internal_financing_mean_month": mod_cfg.internal_financing_mean_month,
                    "internal_financing_sigma_month": mod_cfg.internal_financing_sigma_month,
                    "internal_spike_prob": mod_cfg.internal_spike_prob,
                    "internal_spike_factor": mod_cfg.internal_spike_factor,
                    "ext_pa_financing_mean_month": mod_cfg.ext_pa_financing_mean_month,
                    "ext_pa_financing_sigma_month": mod_cfg.ext_pa_financing_sigma_month,
                    "ext_pa_spike_prob": mod_cfg.ext_pa_spike_prob,
                    "ext_pa_spike_factor": mod_cfg.ext_pa_spike_factor,
                    "act_ext_financing_mean_month": mod_cfg.act_ext_financing_mean_month,
                    "act_ext_financing_sigma_month": mod_cfg.act_ext_financing_sigma_month,
                    "act_ext_spike_prob": mod_cfg.act_ext_spike_prob,
                    "act_ext_spike_factor": mod_cfg.act_ext_spike_factor,
                }
                r_beta_l, r_H_l, r_E_l, r_M_l = deps.draw_joint_returns(
                    n_months=mod_cfg.N_MONTHS,
                    n_sim=mod_cfg.N_SIMULATIONS,
                    params=params_local,
                    rng=rng_returns,
                )
                f_int_l, f_ext_l, f_act_l = f_int, f_ext, f_act
                agents_l = deps.build_from_config(mod_cfg)
                returns_l = deps.simulate_agents(
                    agents_l, r_beta_l, r_H_l, r_E_l, r_M_l, f_int_l, f_ext_l, f_act_l
                )
                summary_l = create_enhanced_summary(returns_l, benchmark="Base")
                vals = summary_l.loc[summary_l["Agent"] == "Base", "AnnReturn"]
                return float(vals.to_numpy()[0]) if not vals.empty else 0.0

            sens_df = one_factor_deltas(
                params=base_params, steps=steps, evaluator=_eval
            )
            inputs_dict["_sensitivity_df"] = sens_df
        except ImportError as e:
            logger.warning(f"Sensitivity analysis module not available: {e}")
            # Local import to avoid heavy import at module load
            from rich.console import Console
            from rich.panel import Panel

            Console().print(
                Panel(
                    f"[bold red]Error:[/bold red] Sensitivity analysis module not found.\n[dim]Reason: {e}[/dim]",
                    title="Sensitivity Analysis",
                    style="red",
                )
            )
        except (KeyError, ValueError) as e:
            logger.error(f"Sensitivity analysis configuration error: {e}")
            # Local import to avoid heavy import at module load
            from rich.console import Console
            from rich.panel import Panel

            Console().print(
                Panel(
                    f"[bold yellow]Warning:[/bold yellow] Sensitivity analysis failed due to configuration error.\n[dim]Reason: {e}[/dim]\n[dim]Check parameter names and values in your configuration.[/dim]",
                    title="Sensitivity Analysis",
                    style="yellow",
                )
            )
        except TypeError as e:
            logger.error(f"Sensitivity analysis data type error: {e}")
            # Local import to avoid heavy import at module load
            from rich.console import Console
            from rich.panel import Panel

            Console().print(
                Panel(
                    f"[bold yellow]Warning:[/bold yellow] Sensitivity analysis failed due to data type error.\n[dim]Reason: {e}[/dim]\n[dim]Check that all parameters are numeric values.[/dim]",
                    title="Sensitivity Analysis",
                    style="yellow",
                )
            )

    deps.export_to_excel(
        inputs_dict,
        summary,
        raw_returns_dict,
        filename=flags.save_xlsx or "Outputs.xlsx",
        pivot=args.pivot,
    )

    # Write reproducibility manifest for normal run
    try:
        mw = ManifestWriter(
            Path(flags.save_xlsx or "Outputs.xlsx").with_name("manifest.json")
        )
        data_files = [args.index, args.config]
        out_path = Path(flags.save_xlsx or "Outputs.xlsx")
        if out_path.exists():
            data_files.append(str(out_path))
        mw.write(
            config_path=args.config,
            data_files=data_files,
            seed=args.seed,
            cli_args=vars(args),
            backend=args.backend,
            run_log=str(run_log_path) if run_log_path else None,
            previous_run=args.prev_manifest,
        )
    except (OSError, PermissionError, FileNotFoundError) as e:
        logger.warning(f"Failed to write manifest: {e}")

    # Optional sensitivity analysis (one-factor deltas on AnnReturn)
    if args.sensitivity:
        try:
            from .sensitivity import one_factor_deltas

            print("\n🔍 Running sensitivity analysis...")

            # Build a simple evaluator: change a single param, re-run summary AnnReturn for Base
            def _eval(p: dict[str, float]) -> float:
                """Evaluate AnnReturn for Base agent given parameter overrides."""
                mod_cfg = cfg.model_copy(update=p)

                # Rebuild covariance matrix with new parameters
                deps.build_cov_matrix(
                    mod_cfg.rho_idx_H,
                    mod_cfg.rho_idx_E,
                    mod_cfg.rho_idx_M,
                    mod_cfg.rho_H_E,
                    mod_cfg.rho_H_M,
                    mod_cfg.rho_E_M,
                    idx_sigma,
                    mod_cfg.sigma_H,
                    mod_cfg.sigma_E,
                    mod_cfg.sigma_M,
                )

                params_local = {
                    "mu_idx_month": mu_idx / 12,
                    "default_mu_H": mod_cfg.mu_H / 12,
                    "default_mu_E": mod_cfg.mu_E / 12,
                    "default_mu_M": mod_cfg.mu_M / 12,
                    "idx_sigma_month": idx_sigma / 12,
                    "default_sigma_H": mod_cfg.sigma_H / 12,
                    "default_sigma_E": mod_cfg.sigma_E / 12,
                    "default_sigma_M": mod_cfg.sigma_M / 12,
                    "rho_idx_H": mod_cfg.rho_idx_H,
                    "rho_idx_E": mod_cfg.rho_idx_E,
                    "rho_idx_M": mod_cfg.rho_idx_M,
                    "rho_H_E": mod_cfg.rho_H_E,
                    "rho_H_M": mod_cfg.rho_H_M,
                    "rho_E_M": mod_cfg.rho_E_M,
                    "internal_financing_mean_month": mod_cfg.internal_financing_mean_month,
                    "internal_financing_sigma_month": mod_cfg.internal_financing_sigma_month,
                    "internal_spike_prob": mod_cfg.internal_spike_prob,
                    "internal_spike_factor": mod_cfg.internal_spike_factor,
                    "ext_pa_financing_mean_month": mod_cfg.ext_pa_financing_mean_month,
                    "ext_pa_financing_sigma_month": mod_cfg.ext_pa_financing_sigma_month,
                    "ext_pa_spike_prob": mod_cfg.ext_pa_spike_prob,
                    "ext_pa_spike_factor": mod_cfg.ext_pa_spike_factor,
                    "act_ext_financing_mean_month": mod_cfg.act_ext_financing_mean_month,
                    "act_ext_financing_sigma_month": mod_cfg.act_ext_financing_sigma_month,
                    "act_ext_spike_prob": mod_cfg.act_ext_spike_prob,
                    "act_ext_spike_factor": mod_cfg.act_ext_spike_factor,
                }

                r_beta_l, r_H_l, r_E_l, r_M_l = deps.draw_joint_returns(
                    n_months=mod_cfg.N_MONTHS,
                    n_sim=mod_cfg.N_SIMULATIONS,
                    params=params_local,
                    rng=rng_returns,
                )
                # Reuse existing financing draws for speed in sensitivity.
                # NOTE: This introduces correlation between sensitivity analysis runs,
                # as all runs use the same random financing draws. This is intentional
                # to isolate the effect of parameter changes and reduce noise from
                # random variation. If independent draws are required for each run,
                # modify this section to generate new draws per run. Interpret results
                # accordingly, as sensitivity estimates may be affected by this choice.
                f_int_l, f_ext_l, f_act_l = f_int, f_ext, f_act
                agents_l = deps.build_from_config(mod_cfg)
                returns_l = deps.simulate_agents(
                    agents_l, r_beta_l, r_H_l, r_E_l, r_M_l, f_int_l, f_ext_l, f_act_l
                )
                summary_l = create_enhanced_summary(returns_l, benchmark="Base")
                base_row = summary_l[summary_l["Agent"] == "Base"]
                if isinstance(base_row, pd.DataFrame) and not base_row.empty:
                    return float(base_row["AnnReturn"].iloc[0])
                return 0.0

            # Define parameter perturbations to test (±5% relative changes)
            base_params = {
                "mu_H": cfg.mu_H,
                "sigma_H": cfg.sigma_H,
                "mu_E": cfg.mu_E,
                "sigma_E": cfg.sigma_E,
                "mu_M": cfg.mu_M,
                "sigma_M": cfg.sigma_M,
            }

            scenarios = {}
            failed_params = []
            skipped_params = []

            for param_name, base_value in base_params.items():
                # Test positive perturbation
                pos_key = f"{param_name}_+5%"
                try:
                    pos_value = base_value * 1.05
                    pos_result = _eval({param_name: pos_value})
                    scenarios[pos_key] = pd.DataFrame({"AnnReturn": [pos_result]})
                except (ValueError, ZeroDivisionError) as e:
                    failed_params.append(f"{pos_key}: Configuration error: {str(e)}")
                    skipped_params.append(pos_key)
                    logger.warning(
                        f"Parameter evaluation failed for {pos_key} due to configuration: {e}"
                    )
                    print(f"⚠️  Parameter evaluation failed for {pos_key}: {e}")
                except (KeyError, TypeError) as e:
                    failed_params.append(f"{pos_key}: Data type error: {str(e)}")
                    skipped_params.append(pos_key)
                    logger.error(
                        f"Parameter evaluation failed for {pos_key} due to data issue: {e}"
                    )
                    print(f"⚠️  Parameter evaluation failed for {pos_key}: {e}")

                # Test negative perturbation
                neg_key = f"{param_name}_-5%"
                try:
                    neg_value = base_value * 0.95
                    neg_result = _eval({param_name: neg_value})
                    scenarios[neg_key] = pd.DataFrame({"AnnReturn": [neg_result]})
                except (ValueError, ZeroDivisionError) as e:
                    failed_params.append(f"{neg_key}: Configuration error: {str(e)}")
                    skipped_params.append(neg_key)
                    logger.warning(
                        f"Parameter evaluation failed for {neg_key} due to configuration: {e}"
                    )
                    print(f"⚠️  Parameter evaluation failed for {neg_key}: {e}")
                except (KeyError, TypeError) as e:
                    failed_params.append(f"{neg_key}: Data type error: {str(e)}")
                    skipped_params.append(neg_key)
                    logger.error(
                        f"Parameter evaluation failed for {neg_key} due to data issue: {e}"
                    )
                    print(f"⚠️  Parameter evaluation failed for {neg_key}: {e}")

            if scenarios:
                base_df = summary[summary["Agent"] == "Base"][["AnnReturn"]]
                if not isinstance(base_df, pd.DataFrame):
                    base_df = pd.DataFrame(base_df)
                deltas = one_factor_deltas(base_df, scenarios, value="AnnReturn")

                print("\n📊 Sensitivity Analysis Results:")
                print("=" * 50)
                for param, delta in deltas.items():
                    direction = "📈" if delta > 0 else "📉"
                    print(f"{direction} {param:20} | Delta: {delta:+8.4f}%")

                if skipped_params:
                    print(
                        f"\n⚠️  Warning: {len(skipped_params)} parameter evaluations failed and were skipped:"
                    )
                    for param in skipped_params:
                        print(f"   • {param}")
                    print(
                        "\n💡 Consider reviewing parameter ranges or model constraints."
                    )

                print(
                    f"\n✅ Sensitivity analysis completed. Evaluated {len(scenarios)} scenarios."
                )
            else:
                print(
                    "❌ All parameter evaluations failed. Sensitivity analysis could not be completed."
                )
                print("\n📋 Failed parameter details:")
                for failure in failed_params:
                    print(f"   • {failure}")

        except ImportError:
            logger.error("Sensitivity analysis module not available")
            print("❌ Sensitivity analysis requires the sensitivity module")
        except (ValueError, KeyError) as e:
            logger.error(f"Sensitivity analysis configuration error: {e}")
            print(f"❌ Sensitivity analysis failed due to configuration error: {e}")
            print("💡 Check your parameter names and values")
        except TypeError as e:
            logger.error(f"Sensitivity analysis data type error: {e}")
            print(f"❌ Sensitivity analysis failed due to data type error: {e}")
            print("💡 Ensure all parameters are numeric values")

    if any(
        [
            flags.png,
            flags.pdf,
            flags.pptx,
            flags.html,
            flags.gif,
            flags.dashboard,
            flags.packet,
        ]
    ):
        pass

    if any([flags.png, flags.pdf, flags.pptx, flags.html, flags.gif, flags.dashboard]):
        from . import viz

        plots = Path("plots")
        plots.mkdir(exist_ok=True)
        # Guard summary type for static checkers
        if isinstance(summary, pd.DataFrame) and ("ShortfallProb" in summary.columns):
            fig = viz.risk_return.make(summary)
        else:
            fig = viz.sharpe_ladder.make(summary)
        stem = plots / "summary"

        # Handle packet export first (comprehensive export)
        if flags.packet:
            try:
                from . import viz

                # Use base filename from --output or default
                base_name = Path(flags.save_xlsx or "committee_packet").stem
                # Load manifest (if written) for embedding
                manifest_json = Path(flags.save_xlsx or "Outputs.xlsx").with_name(
                    "manifest.json"
                )
                manifest_data = None
                try:
                    if manifest_json.exists():
                        manifest_data = json.loads(manifest_json.read_text())
                except (json.JSONDecodeError, FileNotFoundError, PermissionError):
                    manifest_data = None

                # Build list of figures for the packet
                figs = [fig]
                # Optional: Sensitivity tornado
                try:
                    # inputs_dict is a plain dict[str, object]; guard types before use
                    sens_val = inputs_dict.get("_sensitivity_df")
                    sens_df: Optional[pd.DataFrame] = (
                        sens_val if isinstance(sens_val, pd.DataFrame) else None
                    )
                    if sens_df is not None and (not sens_df.empty):
                        if {"Parameter", "DeltaAbs"} <= set(sens_df.columns):
                            series = cast(
                                pd.Series,
                                sens_df.set_index("Parameter")["DeltaAbs"].astype(
                                    float
                                ),
                            )
                            figs.append(
                                viz.tornado.make(series, title="Sensitivity Tornado")
                            )
                except Exception:
                    # Non-fatal; continue without tornado figure
                    pass
                # Optional: Return attribution sunburst
                try:
                    attr_val = inputs_dict.get("_attribution_df")
                    attr_df: Optional[pd.DataFrame] = (
                        attr_val if isinstance(attr_val, pd.DataFrame) else None
                    )
                    if attr_df is not None and (not attr_df.empty):
                        if {"Agent", "Sub", "Return"} <= set(attr_df.columns):
                            figs.append(viz.sunburst.make(attr_df))
                except (AttributeError, TypeError) as e:
                    logger.debug(
                        "Skipping sunburst figure due to data issue", exc_info=e
                    )
                # Late-bind create_export_packet to allow test monkeypatching
                from .reporting.export_packet import (
                    create_export_packet as _create_export_packet,
                )

                if create_export_packet is None:
                    create_export_packet = _create_export_packet

                pptx_path, excel_path = create_export_packet(
                    figs=figs,
                    summary_df=summary,
                    raw_returns_dict=raw_returns_dict,
                    inputs_dict=inputs_dict,
                    base_filename=base_name,
                    alt_texts=[flags.alt_text] if flags.alt_text else None,
                    pivot=args.pivot,
                    manifest=manifest_data,
                    prev_summary_df=prev_summary_df,
                    prev_manifest=prev_manifest_data,
                )
                print("✅ Export packet created:")
                print(f"   📊 Excel: {excel_path}")
                print(f"   📋 PowerPoint: {pptx_path}")
            except RuntimeError as e:
                print(f"❌ Export packet failed: {e}")
                return
            except (ImportError, ModuleNotFoundError) as e:
                logger.error(f"Export packet failed due to missing dependency: {e}")
                print(f"❌ Export packet failed due to missing dependency: {e}")
                print(
                    "💡 Install required packages: pip install plotly kaleido openpyxl python-pptx"
                )
                return
            except (ValueError, TypeError, KeyError) as e:
                logger.error(f"Export packet failed due to data/config issue: {e}")
                print(f"❌ Export packet failed due to data or configuration issue: {e}")
                print("💡 Check your data inputs and configuration settings")
                return
            except (OSError, PermissionError) as e:
                logger.error(f"Export packet failed due to file system issue: {e}")
                print(f"❌ Export packet failed due to file system issue: {e}")
                print("💡 Check file permissions and available disk space")
                return

        # Individual export formats (with improved error handling)
        if flags.png:
            try:
                fig.write_image(stem.with_suffix(".png"), engine="kaleido")
            except (ImportError, ModuleNotFoundError) as e:
                if "kaleido" in str(e).lower() or "chrome" in str(e).lower():
                    logger.error(f"PNG export failed due to missing dependency: {e}")
                    print("❌ PNG export failed: Kaleido or Chrome/Chromium required")
                    print(
                        "💡 Install with: pip install kaleido (preferred) or sudo apt-get install chromium-browser"
                    )
                else:
                    logger.error(f"PNG export failed due to missing module: {e}")
                    print(f"❌ PNG export failed due to missing dependency: {e}")
            except (OSError, PermissionError) as e:
                logger.error(f"PNG export failed due to file system issue: {e}")
                print(f"❌ PNG export failed: Cannot write file - {e}")
                print("💡 Check file permissions and available disk space")
            except (ValueError, TypeError) as e:
                logger.error(f"PNG export failed due to data issue: {e}")
                print(f"❌ PNG export failed: Invalid data - {e}")
                print("💡 Check your visualization data and parameters")
            except Exception as e:
                logger.error(f"PNG export failed: {e}")
                msg = str(e).lower()
                if any(
                    term in msg
                    for term in ("kaleido", "chrome", "chromium", "cancelled")
                ):
                    print("❌ PNG export failed: Kaleido or Chrome/Chromium required")
                    print(
                        "💡 Install with: pip install kaleido (preferred) or sudo apt-get install chromium-browser"
                    )
                else:
                    print(f"❌ PNG export failed: {e}")
        if flags.pdf:
            try:
                viz.pdf_export.save(fig, str(stem.with_suffix(".pdf")))
            except (ImportError, ModuleNotFoundError) as e:
                if "kaleido" in str(e).lower() or "chrome" in str(e).lower():
                    logger.error(f"PDF export failed due to missing dependency: {e}")
                    print("❌ PDF export failed: Kaleido or Chrome/Chromium required")
                    print(
                        "💡 Install with: pip install kaleido (preferred) or sudo apt-get install chromium-browser"
                    )
                else:
                    logger.error(f"PDF export failed due to missing module: {e}")
                    print(f"❌ PDF export failed due to missing dependency: {e}")
            except (OSError, PermissionError) as e:
                logger.error(f"PDF export failed due to file system issue: {e}")
                print(f"❌ PDF export failed: Cannot write file - {e}")
                print("💡 Check file permissions and available disk space")
            except (ValueError, TypeError) as e:
                logger.error(f"PDF export failed due to data issue: {e}")
                print(f"❌ PDF export failed: Invalid data - {e}")
                print("💡 Check your visualization data and parameters")
        if flags.pptx:
            try:
                viz.pptx_export.save(
                    [fig],
                    str(stem.with_suffix(".pptx")),
                    alt_texts=[flags.alt_text] if flags.alt_text else None,
                )
            except (ImportError, ModuleNotFoundError) as e:
                if "kaleido" in str(e).lower() or "chrome" in str(e).lower():
                    logger.error(f"PPTX export failed due to missing dependency: {e}")
                    print("❌ PPTX export failed: Kaleido or Chrome/Chromium required")
                    print(
                        "💡 Install with: pip install kaleido (preferred) or sudo apt-get install chromium-browser"
                    )
                elif "pptx" in str(e).lower() or "python-pptx" in str(e).lower():
                    logger.error(f"PPTX export failed due to missing python-pptx: {e}")
                    print("❌ PPTX export failed: python-pptx required")
                    print("💡 Install with: pip install python-pptx")
                else:
                    logger.error(f"PPTX export failed due to missing module: {e}")
                    print(f"❌ PPTX export failed due to missing dependency: {e}")
            except (OSError, PermissionError) as e:
                logger.error(f"PPTX export failed due to file system issue: {e}")
                print(f"❌ PPTX export failed: Cannot write file - {e}")
                print("💡 Check file permissions and available disk space")
            except (ValueError, TypeError) as e:
                logger.error(f"PPTX export failed due to data issue: {e}")
                print(f"❌ PPTX export failed: Invalid data - {e}")
                print("💡 Check your visualization data and parameters")
        if flags.html:
            viz.html_export.save(
                fig,
                str(stem.with_suffix(".html")),
                alt_text=flags.alt_text,
            )
        if flags.gif:
            try:
                arr = safe_to_numpy(next(iter(raw_returns_dict.values())))
            except (ValueError, TypeError) as e:
                print(f"❌ GIF export failed: Data conversion error - {e}")
                print("💡 Check that return data contains only numeric values")
                return
            anim = viz.animation.make(arr)
            try:
                anim.write_image(str(plots / "paths.gif"))
            except Exception as e:
                if "Chrome" in str(e) or "Kaleido" in str(e) or "Chromium" in str(e):
                    print("❌ GIF export failed: Chrome/Chromium required")
                    print("💡 Install with: sudo apt-get install chromium-browser")
                else:
                    print(f"❌ GIF export failed: {e}")
        if flags.dashboard:
            import os
            import subprocess
            import sys

            # Use the same Python interpreter with -m streamlit to ensure venv
            try:
                dashboard_path = Path("dashboard/app.py")
                if not dashboard_path.exists():
                    raise FileNotFoundError(
                        f"Dashboard file not found: {dashboard_path}"
                    )

                subprocess.run(
                    [sys.executable, "-m", "streamlit", "run", "dashboard/app.py"],
                    check=True,
                    cwd=os.getcwd(),
                )
            except FileNotFoundError as e:
                print(f"❌ Dashboard launch failed: {e}")
                print(
                    "💡 Ensure the dashboard files are present in the 'dashboard/' directory."
                )
                return
            except subprocess.CalledProcessError as e:
                logger.error(
                    f"Dashboard launch failed with exit code {e.returncode}: {e}"
                )
                print(f"❌ Dashboard launch failed with exit code {e.returncode}")
                print("💡 Common solutions:")
                print("   • Install Streamlit: pip install streamlit")
                print("   • Check if 'dashboard/app.py' is valid Python code")
                print("   • Verify your Python environment is properly configured")
                return
            except ImportError as e:
                logger.error(f"Dashboard launch failed due to missing streamlit: {e}")
                print(f"❌ Dashboard launch failed: Streamlit not available - {e}")
                print("💡 Install Streamlit: pip install streamlit")
                return
            except (OSError, PermissionError) as e:
                logger.error(f"Dashboard launch failed due to system issue: {e}")
                print(f"❌ Dashboard launch failed: System/permission error - {e}")
                print("💡 Check file permissions and system resources")
                return


# (Backward compatibility global variable assignment removed)
if __name__ == "__main__":  # pragma: no cover - CLI entry point
    main()<|MERGE_RESOLUTION|>--- conflicted
+++ resolved
@@ -384,13 +384,9 @@
     from .config import load_config
 
     cfg = load_config(args.config)
-<<<<<<< HEAD
     backend_choice = args.backend or cfg.backend
     resolve_and_set_backend(backend_choice)
     args.backend = backend_choice
-=======
-    args.backend = resolve_and_set_backend(args.backend, cfg)
->>>>>>> 16e1e52f
 
     from .data import load_index_returns
     from .manifest import ManifestWriter
@@ -533,11 +529,7 @@
             seed=args.seed,
             cli_args=vars(args),
             backend=args.backend,
-<<<<<<< HEAD
             run_log=str(run_log_path) if run_log_path else None,
-=======
-            run_log=run_log_path,
->>>>>>> 16e1e52f
             previous_run=args.prev_manifest,
         )
         manifest_json = Path(args.output).with_name("manifest.json")
