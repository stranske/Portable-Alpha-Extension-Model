--- conflicted
+++ resolved
@@ -351,33 +351,21 @@
 
     prev_manifest_data: dict[str, Any] | None = None
     prev_summary_df: pd.DataFrame = pd.DataFrame()
-    prev_manifest_ref: str | None = None
-    prev_manifest_path: Path | None = None
-
     if getattr(args, "prev_manifest", None):
-        prev_manifest_ref = str(args.prev_manifest)
-        candidate = Path(args.prev_manifest)
-        if candidate.exists():
-            prev_manifest_path = candidate
-    else:
-        candidate = Path(args.output).with_name("manifest.json")
-        if candidate.exists():
-            prev_manifest_ref = str(candidate)
-            prev_manifest_path = candidate
-
-    if prev_manifest_path is not None and prev_manifest_path.exists():
         try:
-            prev_manifest_data = json.loads(prev_manifest_path.read_text())
-            prev_out = (
-                prev_manifest_data.get("cli_args", {}).get("output")
-                if isinstance(prev_manifest_data, dict)
-                else None
-            )
-            if prev_out and Path(prev_out).exists():
-                try:
-                    prev_summary_df = pd.read_excel(prev_out, sheet_name="Summary")
-                except Exception:
-                    prev_summary_df = pd.DataFrame()
+            prev_manifest_path = Path(args.prev_manifest)
+            if prev_manifest_path.exists():
+                prev_manifest_data = json.loads(prev_manifest_path.read_text())
+                prev_out = (
+                    prev_manifest_data.get("cli_args", {}).get("output")
+                    if isinstance(prev_manifest_data, dict)
+                    else None
+                )
+                if prev_out and Path(prev_out).exists():
+                    try:
+                        prev_summary_df = pd.read_excel(prev_out, sheet_name="Summary")
+                    except Exception:
+                        prev_summary_df = pd.DataFrame()
         except Exception:
             prev_manifest_data = None
             prev_summary_df = pd.DataFrame()
@@ -532,13 +520,8 @@
             seed=args.seed,
             cli_args=vars(args),
             backend=args.backend,
-<<<<<<< HEAD
-            run_log=str(run_log_path) if run_log_path else None,
-            previous_run=prev_manifest_ref,
-=======
             run_log=run_log_path,
             previous_run=args.prev_manifest,
->>>>>>> 68afdcd8
         )
         manifest_json = Path(args.output).with_name("manifest.json")
         manifest_data = None
@@ -589,8 +572,6 @@
                         alt_texts=[flags.alt_text] if flags.alt_text else None,
                         pivot=args.pivot,
                         manifest=manifest_data,
-                        prev_summary_df=prev_summary_df,
-                        prev_manifest=prev_manifest_data,
                     )
                     print("✅ Parameter sweep export packet created:")
                     print(f"   📊 Excel: {excel_path}")
@@ -947,13 +928,8 @@
             seed=args.seed,
             cli_args=vars(args),
             backend=args.backend,
-<<<<<<< HEAD
-            run_log=str(run_log_path) if run_log_path else None,
-            previous_run=prev_manifest_ref,
-=======
             run_log=run_log_path,
             previous_run=args.prev_manifest,
->>>>>>> 68afdcd8
         )
     except (OSError, PermissionError, FileNotFoundError) as e:
         logger.warning(f"Failed to write manifest: {e}")
