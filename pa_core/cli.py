"""Command-line interface for running simulations.

Additional options allow exporting visualisations and launching the
Streamlit dashboard after a run.

CLI flags:
    --png / --pdf / --pptx  Static exports (can be combined)
    --html                 Save interactive HTML
    --gif                  Animated export of monthly paths
    --alt-text TEXT        Alt text for HTML/PPTX exports
    --packet               Committee-ready export packet (PPTX + Excel)
    --dashboard            Launch Streamlit dashboard after run
"""

from __future__ import annotations

import argparse
import json
import logging
from pathlib import Path
from typing import TYPE_CHECKING, Any, Optional, Sequence, cast

<<<<<<< HEAD
import pandas as pd
from rich.console import Console
from rich.panel import Panel
from rich.text import Text

if TYPE_CHECKING:
    import numpy as np

from . import (
    RunFlags,
    draw_financing_series,
    draw_joint_returns,
    export_to_excel,
    load_config,
    load_index_returns,
)
from .agents.registry import build_from_config
from .stress import STRESS_PRESETS, apply_stress_preset
from .backend import set_backend
from .random import spawn_agent_rngs, spawn_rngs
from .reporting.console import print_summary
from .reporting.sweep_excel import export_sweep_results
from .reporting.attribution import (
    compute_sleeve_return_attribution,
    compute_sleeve_risk_attribution,
)
from .sim.covariance import build_cov_matrix
from .sim.metrics import summary_table
from .simulations import simulate_agents
from .sweep import run_parameter_sweep
from .manifest import ManifestWriter
from .viz.utils import safe_to_numpy
from .sleeve_suggestor import suggest_sleeve_sizes
=======
# NOTE: Avoid importing heavy third-party libs (pandas, rich) at module import time.
if TYPE_CHECKING:  # pragma: no cover - for type checking only
    import pandas as pd  # noqa: F401

# NOTE: We intentionally avoid importing heavy pa_core modules (which may import numpy)
# at module import time to support subprocess tests that call `python -m pa_core.cli`
# with a non-venv interpreter. Heavy imports are deferred into main() after a
# lightweight bootstrap that ensures numpy is available (or re-execs into the venv).
if TYPE_CHECKING:  # pragma: no cover - for type checking only
    import numpy as np  # noqa: F401
>>>>>>> 8c04468b

# Configure logger for this module
logger = logging.getLogger(__name__)

<<<<<<< HEAD
=======
# Module-level placeholders so tests can patch these symbols on pa_core.cli
# They are assigned real implementations inside main() via global assignment.
draw_joint_returns: Any = None
draw_financing_series: Any = None
simulate_agents: Any = None
export_to_excel: Any = None
build_from_config: Any = None
build_cov_matrix: Any = None

>>>>>>> 8c04468b

def create_enhanced_summary(
    returns_map: dict[str, "np.ndarray"],
    *,
    benchmark: str | None = None,
) -> "pd.DataFrame":
    """Create summary table with standard breach and shortfall defaults."""

    # Local import to avoid heavy imports at module load
    from .sim.metrics import summary_table

    return summary_table(returns_map, benchmark=benchmark)


def print_enhanced_summary(summary: "pd.DataFrame") -> None:
    """Print enhanced summary with explanations."""
    # Local imports to avoid heavy import at module load
    from rich.console import Console
    from rich.panel import Panel
    from rich.text import Text

    from .reporting.console import print_summary

    console = Console()

    # Print explanatory header
    explanation = Text()
    explanation.append("Portfolio Analysis Results\n", style="bold blue")
    explanation.append("Metrics Explanation:\n", style="bold")
    explanation.append("• AnnReturn: Annualized return (%)\n")
    explanation.append("• AnnVol: Annualized volatility (%)\n")
    explanation.append("• VaR: Value at Risk (95% confidence)\n")
    explanation.append("• BreachProb: Probability of monthly loss > 2%\n")
    if "ShortfallProb" in summary.columns:
        explanation.append("• ShortfallProb: Probability of annual loss > 5%\n")
    explanation.append("• TE: Tracking Error vs benchmark\n")

    console.print(Panel(explanation, title="Understanding Your Results"))

    # Print the table
    print_summary(summary)

    # Print additional guidance
    guidance = Text()
    guidance.append("\n💡 Interpretation Tips:\n", style="bold green")
    guidance.append("• Lower ShortfallProb is better (< 5% is typically good)\n")
    guidance.append(
        "• Higher AnnReturn with lower AnnVol indicates better risk-adjusted returns\n"
    )
    guidance.append("• TE shows how much each strategy deviates from the benchmark\n")

    console.print(guidance)


def main(argv: Optional[Sequence[str]] = None) -> None:
    # Lightweight bootstrap: ensure numpy is available; if not, try to re-exec using
    # the project's virtualenv interpreter to satisfy subprocess tests that use `python`.
    import os
    import sys

    try:  # quick probe for required heavy deps in subprocess execution
        import numpy as _np  # noqa: F401
        import pandas as _pd  # noqa: F401
    except Exception:  # pragma: no cover - only triggered in misconfigured subprocs
        # Attempt to locate project venv based on package location
        project_root = Path(__file__).resolve().parents[1]
        venv_python = project_root / ".venv" / "bin" / "python"
        if venv_python.exists() and str(venv_python) != sys.executable:
            # Re-exec under the venv interpreter, preserving args
            args_list = list(argv) if argv is not None else sys.argv[1:]
            os.execv(
                str(venv_python), [str(venv_python), "-m", "pa_core.cli", *args_list]
            )
        # If no venv found, continue and let normal imports raise a helpful error later

    # Import light dependencies needed for argument parsing defaults
    from .stress import STRESS_PRESETS

    parser = argparse.ArgumentParser(description="Portable Alpha simulation")
    parser.add_argument("--config", required=True, help="YAML config file")
    parser.add_argument("--index", required=True, help="Index returns CSV")
    parser.add_argument("--output", default="Outputs.xlsx", help="Output workbook")
    parser.add_argument(
        "--mode",
        choices=["capital", "returns", "alpha_shares", "vol_mult"],
        default="returns",
        help="Parameter sweep analysis mode",
    )
    parser.add_argument(
        "--stress-preset",
        choices=sorted(STRESS_PRESETS.keys()),
        help="Apply predefined stress scenario",
    )
    parser.add_argument(
        "--pivot",
        action="store_true",
        help="Write all raw returns in a single long-format sheet",
    )
    parser.add_argument(
        "--backend",
        choices=["numpy", "cupy"],
        default="numpy",
        help="Computation backend",
    )
    parser.add_argument(
        "--seed",
        type=int,
        default=None,
        help="Random seed for reproducible simulations",
    )
    parser.add_argument("--png", action="store_true", help="Export PNG chart")
    parser.add_argument("--pdf", action="store_true", help="Export PDF chart")
    parser.add_argument(
        "--pptx",
        action="store_true",
        help="Export PPTX file with charts",
    )
    parser.add_argument("--html", action="store_true", help="Export HTML chart")
    parser.add_argument(
        "--gif",
        action="store_true",
        help="Export GIF animation of monthly paths",
    )
    parser.add_argument(
        "--alt-text",
        dest="alt_text",
        help="Alt text for HTML/PPTX exports",
    )
    parser.add_argument(
        "--packet",
        action="store_true",
        help="Export comprehensive committee packet (PPTX + Excel)",
    )
    parser.add_argument(
        "--sensitivity",
        action="store_true",
        help="Run one-factor sensitivity analysis on key parameters and include a tornado chart in packet/Excel exports",
    )
    parser.add_argument(
        "--dashboard",
        action="store_true",
        help="Launch Streamlit dashboard after run",
    )
    parser.add_argument(
        "--suggest-sleeves",
        action="store_true",
        help="Suggest feasible sleeve allocations before running",
    )
    parser.add_argument(
        "--tradeoff-table",
        action="store_true",
        help="Compute sleeve trade-off table and include in Excel/packet",
    )
    parser.add_argument(
        "--tradeoff-top",
        type=int,
        default=10,
        help="Top-N rows to include in the trade-off table",
    )
    parser.add_argument(
        "--tradeoff-sort",
        type=str,
        default="risk_score",
        help="Column to sort trade-off table by (e.g., risk_score, ExternalPA_TE)",
    )
    parser.add_argument(
        "--max-te",
        type=float,
        default=0.02,
        help="Maximum tracking error for sleeve suggestions",
    )
    parser.add_argument(
        "--max-breach",
        type=float,
        default=0.05,
        help="Maximum breach probability for sleeve suggestions",
    )
    parser.add_argument(
        "--max-cvar",
        type=float,
        default=0.03,
        help="Maximum CVaR for sleeve suggestions",
    )
    parser.add_argument(
        "--sleeve-step",
        type=float,
        default=0.25,
        help="Grid step size for sleeve suggestions",
    )
    # Optional sleeve bounds (in capital mm units)
    parser.add_argument(
        "--min-external",
        type=float,
        default=None,
        help="Minimum ExternalPA capital (mm)",
    )
    parser.add_argument(
        "--max-external",
        type=float,
        default=None,
        help="Maximum ExternalPA capital (mm)",
    )
    parser.add_argument(
        "--min-active", type=float, default=None, help="Minimum ActiveExt capital (mm)"
    )
    parser.add_argument(
        "--max-active", type=float, default=None, help="Maximum ActiveExt capital (mm)"
    )
    parser.add_argument(
        "--min-internal",
        type=float,
        default=None,
        help="Minimum InternalPA capital (mm)",
    )
    parser.add_argument(
        "--max-internal",
        type=float,
        default=None,
        help="Maximum InternalPA capital (mm)",
    )
    args = parser.parse_args(argv)

    # Defer heavy imports until after bootstrap
    from .agents.registry import build_from_config as _build_from_config
    from .backend import set_backend
    from .config import load_config
    from .data import load_index_returns
    from .manifest import ManifestWriter
    from .random import spawn_agent_rngs, spawn_rngs
    from .reporting import export_to_excel as _export_to_excel
    from .reporting.attribution import (
        compute_sleeve_return_attribution,
        compute_sleeve_risk_attribution,
    )
    from .reporting.sweep_excel import export_sweep_results
    from .run_flags import RunFlags
    from .sim import draw_financing_series as _draw_financing_series
    from .sim import draw_joint_returns as _draw_joint_returns
    from .sim.covariance import build_cov_matrix as _build_cov_matrix
    from .simulations import simulate_agents as _simulate_agents
    from .sleeve_suggestor import suggest_sleeve_sizes
    from .stress import STRESS_PRESETS, apply_stress_preset
    from .sweep import run_parameter_sweep
    from .viz.utils import safe_to_numpy

    # Assign globals so tests can patch pa_core.cli.<name>.
    # Only assign if not already set (e.g., by a test patch) to avoid clobbering mocks.
    global draw_joint_returns, draw_financing_series, simulate_agents, export_to_excel, build_from_config, build_cov_matrix
    _globals_map = {
        "draw_joint_returns": _draw_joint_returns,
        "draw_financing_series": _draw_financing_series,
        "simulate_agents": _simulate_agents,
        "export_to_excel": _export_to_excel,
        "build_from_config": _build_from_config,
        "build_cov_matrix": _build_cov_matrix,
    }
    for name, impl in _globals_map.items():
        if globals()[name] is None:
            globals()[name] = impl
    # Import pandas locally for runtime usage
    import pandas as pd

    flags = RunFlags(
        save_xlsx=args.output,
        png=args.png,
        pdf=args.pdf,
        pptx=args.pptx,
        html=args.html,
        gif=args.gif,
        dashboard=args.dashboard,
        alt_text=args.alt_text,
        packet=args.packet,
    )

    set_backend(args.backend)

    rng_returns = spawn_rngs(args.seed, 1)[0]
    fin_rngs = spawn_agent_rngs(
        args.seed,
        ["internal", "external_pa", "active_ext"],
    )

    cfg = load_config(args.config)
    if args.mode is not None:
        cfg = cfg.model_copy(update={"analysis_mode": args.mode})
    if args.stress_preset:
        cfg = apply_stress_preset(cfg, args.stress_preset)

    # Capture raw params BEFORE any config modifications
    raw_params = cfg.model_dump()

    idx_series = load_index_returns(args.index)

    # Ensure idx_series is a pandas Series for type safety
    if isinstance(idx_series, pd.DataFrame):
        idx_series = idx_series.squeeze()
        if not isinstance(idx_series, pd.Series):
            raise ValueError("Index data must be convertible to pandas Series")
    elif not isinstance(idx_series, pd.Series):
        raise ValueError("Index data must be a pandas Series")

    # Handle sleeve suggestion if requested
    if args.suggest_sleeves:
        suggestions = suggest_sleeve_sizes(
            cfg,
            idx_series,
            max_te=args.max_te,
            max_breach=args.max_breach,
            max_cvar=args.max_cvar,
            step=args.sleeve_step,
            min_external=args.min_external,
            max_external=args.max_external,
            min_active=args.min_active,
            max_active=args.max_active,
            min_internal=args.min_internal,
            max_internal=args.max_internal,
            seed=args.seed,
        )
        if suggestions.empty:
            print("No feasible sleeve allocations found.")
            return
        print(suggestions.to_string(index=True))
        choice = input(
            "Select row index to apply and continue (blank to abort): "
        ).strip()
        if not choice:
            print("Aborting run.")
            return
        try:
            idx_sel = int(choice)
            row = suggestions.iloc[idx_sel]
        except (ValueError, IndexError):
            print("Invalid selection. Aborting run.")
            return
        cfg = cfg.model_copy(
            update={
                # Direct float conversion for clarity and efficiency
                "external_pa_capital": float(row["external_pa_capital"]),
                "active_ext_capital": float(row["active_ext_capital"]),
                "internal_pa_capital": float(row["internal_pa_capital"]),
            }
        )

    if (
        cfg.analysis_mode in ["capital", "returns", "alpha_shares", "vol_mult"]
        and not args.sensitivity
    ):
        # Parameter sweep mode
        results = run_parameter_sweep(cfg, idx_series, rng_returns, fin_rngs)
        export_sweep_results(results, filename=args.output)

        # Write reproducibility manifest
        mw = ManifestWriter(Path(args.output).with_name("manifest.json"))
        # Only include args.output in data_files if it exists
        data_files = [args.index, args.config]
        if args.output and Path(args.output).exists():
            data_files.append(args.output)
        mw.write(
            config_path=args.config,
            data_files=data_files,
            seed=args.seed,
            cli_args=vars(args),
        )
        manifest_json = Path(args.output).with_name("manifest.json")
        manifest_data = None
        try:
            if manifest_json.exists():
                manifest_data = json.loads(manifest_json.read_text())
        except (json.JSONDecodeError, FileNotFoundError, PermissionError):
            manifest_data = None

        # Handle packet export for parameter sweep mode
        if flags.packet:
            try:
                from . import viz
<<<<<<< HEAD
=======
                from .reporting.export_packet import create_export_packet
>>>>>>> 8c04468b

                # Build consolidated summary from sweep results (similar to export_sweep_results)
                summary_frames = []
                for res in results:
                    summary = res["summary"].copy()
                    summary["ShortfallProb"] = summary.get("ShortfallProb", 0.0)
                    summary["Combination"] = f"Run{res['combination_id']}"
                    summary_frames.append(summary)

                if summary_frames:
                    all_summary = pd.concat(summary_frames, ignore_index=True)

                    # Create visualization from consolidated summary
                    if "ShortfallProb" in all_summary.columns:
                        fig = viz.risk_return.make(all_summary)
                    else:
                        fig = viz.sharpe_ladder.make(all_summary)

                    # Create export packet with sweep results
                    base_name = Path(args.output or "parameter_sweep_packet").stem

                    # Create a simplified raw_returns_dict for packet export
                    raw_returns_dict = {"Summary": all_summary}

                    pptx_path, excel_path = create_export_packet(
                        figs=[fig],
                        summary_df=all_summary,
                        raw_returns_dict=raw_returns_dict,
                        inputs_dict={k: raw_params.get(k, "") for k in raw_params},
                        base_filename=base_name,
                        alt_texts=[flags.alt_text] if flags.alt_text else None,
                        pivot=args.pivot,
                        manifest=manifest_data,
                    )
                    print("✅ Parameter sweep export packet created:")
                    print(f"   📊 Excel: {excel_path}")
                    print(f"   📋 PowerPoint: {pptx_path}")
                else:
                    print("⚠️  No summary data available for export packet")
            except RuntimeError as e:
                print(f"❌ Export packet failed: {e}")
            except (ImportError, ModuleNotFoundError) as e:
                logger.error(f"Export packet failed due to missing dependency: {e}")
                print(f"❌ Export packet failed due to missing dependency: {e}")
                print(
                    "💡 Install required packages: pip install plotly kaleido openpyxl"
                )
            except (ValueError, TypeError, KeyError) as e:
                logger.error(f"Export packet failed due to data issue: {e}")
                print(f"❌ Export packet failed due to data issue: {e}")
                print("💡 Check your configuration and data inputs")

<<<<<<< HEAD
        # Sensitivity analysis can also be applied to parameter sweep results
        if args.sensitivity:
            print("\n🔍 Parameter sweep sensitivity analysis:")
            print("ℹ️  Sensitivity analysis on parameter sweep results shows")
            print("   how different parameter combinations affect outcomes.")

            if results:
                sweep_df = pd.concat(
                    [res["summary"] for res in results], ignore_index=True
                )
                base_agents = sweep_df[sweep_df["Agent"] == "Base"]
                if not base_agents.empty and isinstance(base_agents, pd.DataFrame):
                    best_combo = base_agents.loc[base_agents["AnnReturn"].idxmax()]
                    worst_combo = base_agents.loc[base_agents["AnnReturn"].idxmin()]
                    print(
                        f"   📈 Best combination: {best_combo['AnnReturn']:.2f}% AnnReturn"
                    )
                    print(
                        f"   📉 Worst combination: {worst_combo['AnnReturn']:.2f}% AnnReturn"
                    )
                    print(
                        f"   📊 Range: {best_combo['AnnReturn'] - worst_combo['AnnReturn']:.2f}% difference"
                    )
                else:
                    print("   ⚠️  No Base agent results found in sweep")
            else:
                print("   ❌ No sweep results available")

=======
>>>>>>> 8c04468b
        return

    # Normal single-run mode below
    mu_idx = float(idx_series.mean())
    idx_sigma = float(idx_series.std(ddof=1))
    mu_H = cfg.mu_H
    sigma_H = cfg.sigma_H
    mu_E = cfg.mu_E
    sigma_E = cfg.sigma_E
    mu_M = cfg.mu_M
    sigma_M = cfg.sigma_M

    # Build covariance (validates shapes)
    _ = build_cov_matrix(
        cfg.rho_idx_H,
        cfg.rho_idx_E,
        cfg.rho_idx_M,
        cfg.rho_H_E,
        cfg.rho_H_M,
        cfg.rho_E_M,
        idx_sigma,
        sigma_H,
        sigma_E,
        sigma_M,
    )

    params = {
        "mu_idx_month": mu_idx / 12,
        "default_mu_H": mu_H / 12,
        "default_mu_E": mu_E / 12,
        "default_mu_M": mu_M / 12,
        "idx_sigma_month": idx_sigma / 12,
        "default_sigma_H": sigma_H / 12,
        "default_sigma_E": sigma_E / 12,
        "default_sigma_M": sigma_M / 12,
        "rho_idx_H": cfg.rho_idx_H,
        "rho_idx_E": cfg.rho_idx_E,
        "rho_idx_M": cfg.rho_idx_M,
        "rho_H_E": cfg.rho_H_E,
        "rho_H_M": cfg.rho_H_M,
        "rho_E_M": cfg.rho_E_M,
        "internal_financing_mean_month": cfg.internal_financing_mean_month,
        "internal_financing_sigma_month": cfg.internal_financing_sigma_month,
        "internal_spike_prob": cfg.internal_spike_prob,
        "internal_spike_factor": cfg.internal_spike_factor,
        "ext_pa_financing_mean_month": cfg.ext_pa_financing_mean_month,
        "ext_pa_financing_sigma_month": cfg.ext_pa_financing_sigma_month,
        "ext_pa_spike_prob": cfg.ext_pa_spike_prob,
        "ext_pa_spike_factor": cfg.ext_pa_spike_factor,
        "act_ext_financing_mean_month": cfg.act_ext_financing_mean_month,
        "act_ext_financing_sigma_month": cfg.act_ext_financing_sigma_month,
        "act_ext_spike_prob": cfg.act_ext_spike_prob,
        "act_ext_spike_factor": cfg.act_ext_spike_factor,
    }

    N_SIMULATIONS = cfg.N_SIMULATIONS
    N_MONTHS = cfg.N_MONTHS

    r_beta, r_H, r_E, r_M = draw_joint_returns(
        n_months=N_MONTHS,
        n_sim=N_SIMULATIONS,
        params=params,
        rng=rng_returns,
    )
    f_int, f_ext, f_act = draw_financing_series(
        n_months=N_MONTHS,
        n_sim=N_SIMULATIONS,
        params=params,
        rngs=fin_rngs,
    )

    # Build agents and run sim
    agents = build_from_config(cfg)
    returns = simulate_agents(agents, r_beta, r_H, r_E, r_M, f_int, f_ext, f_act)

    # Build summary using wrapper (allows tests to mock this safely)
    summary = create_enhanced_summary(returns, benchmark="Base")
    inputs_dict = {k: raw_params.get(k, "") for k in raw_params}
    raw_returns_dict = {k: pd.DataFrame(v) for k, v in returns.items()}

    # Optional attribution tables for downstream exports
    try:
<<<<<<< HEAD
        inputs_dict["_attribution_df"] = compute_sleeve_return_attribution(
            cfg, idx_series
        )
    except (AttributeError, TypeError):  # narrow exceptions required by tests
        # Fallback: aggregate total annualised return by agent if detailed attribution fails
        try:
            rows: list[dict[str, object]] = []
            for agent, arr in returns.items():
                mean_month = float(arr.mean())
                ann = 12.0 * mean_month
                rows.append({"Agent": agent, "Sub": "Total", "Return": ann})
            inputs_dict["_attribution_df"] = pd.DataFrame(rows)
        except (AttributeError, ValueError, TypeError, KeyError) as e2:
            logger.debug(f"Attribution fallback unavailable: {e2}")
            inputs_dict["_attribution_df"] = pd.DataFrame(
                [{"Agent": "", "Sub": "", "Return": 0.0}]
            ).head(0)
    try:
        inputs_dict["_risk_attr_df"] = compute_sleeve_risk_attribution(cfg, idx_series)
    except (AttributeError, ValueError, TypeError, KeyError) as e:
        logger.debug(f"Risk attribution unavailable: {e}")
    print_enhanced_summary(summary)
    # Optional: compute trade-off table (non-interactive) and attach for export
    if args.tradeoff_table:
        try:
            trade_df = suggest_sleeve_sizes(
                cfg,
                idx_series,
                max_te=args.max_te,
                max_breach=args.max_breach,
                max_cvar=args.max_cvar,
                step=args.sleeve_step,
                min_external=args.min_external,
                max_external=args.max_external,
                min_active=args.min_active,
                max_active=args.max_active,
                min_internal=args.min_internal,
                max_internal=args.max_internal,
                seed=args.seed,
                sort_by=args.tradeoff_sort,
            )
            if not trade_df.empty:
                inputs_dict["_tradeoff_df"] = trade_df.head(
                    max(1, args.tradeoff_top)
                ).reset_index(drop=True)
        except Exception as e:
            Console().print(
                Panel(
                    f"[bold yellow]Warning:[/bold yellow] Trade-off table computation failed.\n[dim]Reason: {e}[/dim]",
                    title="Trade-off Table",
                    style="yellow",
                )
            )
    # Optional sensitivity analysis (one-factor deltas on AnnReturn)
    if args.sensitivity:
        try:
            from .sim.sensitivity import one_factor_deltas

            # Build a simple evaluator: change a single param, re-run summary AnnReturn for Base
            base_params = {
                "mu_H": cfg.mu_H,
                "sigma_H": cfg.sigma_H,
                "mu_E": cfg.mu_E,
                "sigma_E": cfg.sigma_E,
                "mu_M": cfg.mu_M,
                "sigma_M": cfg.sigma_M,
                "w_beta_H": cfg.w_beta_H,
                "w_alpha_H": cfg.w_alpha_H,
            }
            steps = {
                "mu_H": 0.01,
                "sigma_H": 0.005,
                "mu_E": 0.01,
                "sigma_E": 0.005,
                "mu_M": 0.01,
                "sigma_M": 0.005,
                "w_beta_H": 0.05,
                "w_alpha_H": 0.05,
            }

            def _eval(p: dict[str, float]) -> float:
                # Copy cfg with updates
                mod_cfg = cfg.model_copy(update=p)
                # Recompute params and draws quickly with same RNGs
                mu_idx = float(inputs_dict.get("mu_idx", 0.06))
                idx_sigma = float(inputs_dict.get("sigma_idx", 0.16))
                sigma_H = mod_cfg.sigma_H
                sigma_E = mod_cfg.sigma_E
                sigma_M = mod_cfg.sigma_M
                mu_H = mod_cfg.mu_H
                mu_E = mod_cfg.mu_E
                mu_M = mod_cfg.mu_M
                # Note: We rely on draw_joint_returns to rebuild the covariance from params,
                # so we don't need to materialize the covariance matrix here.
                params_local = {
                    "mu_idx_month": mu_idx / 12,
                    "default_mu_H": mu_H / 12,
                    "default_mu_E": mu_E / 12,
                    "default_mu_M": mu_M / 12,
                    "idx_sigma_month": idx_sigma / 12,
                    "default_sigma_H": sigma_H / 12,
                    "default_sigma_E": sigma_E / 12,
                    "default_sigma_M": sigma_M / 12,
                    "rho_idx_H": mod_cfg.rho_idx_H,
                    "rho_idx_E": mod_cfg.rho_idx_E,
                    "rho_idx_M": mod_cfg.rho_idx_M,
                    "rho_H_E": mod_cfg.rho_H_E,
                    "rho_H_M": mod_cfg.rho_H_M,
                    "rho_E_M": mod_cfg.rho_E_M,
                    # financing left the same for speed
                    "internal_financing_mean_month": mod_cfg.internal_financing_mean_month,
                    "internal_financing_sigma_month": mod_cfg.internal_financing_sigma_month,
                    "internal_spike_prob": mod_cfg.internal_spike_prob,
                    "internal_spike_factor": mod_cfg.internal_spike_factor,
                    "ext_pa_financing_mean_month": mod_cfg.ext_pa_financing_mean_month,
                    "ext_pa_financing_sigma_month": mod_cfg.ext_pa_financing_sigma_month,
                    "ext_pa_spike_prob": mod_cfg.ext_pa_spike_prob,
                    "ext_pa_spike_factor": mod_cfg.ext_pa_spike_factor,
                    "act_ext_financing_mean_month": mod_cfg.act_ext_financing_mean_month,
                    "act_ext_financing_sigma_month": mod_cfg.act_ext_financing_sigma_month,
                    "act_ext_spike_prob": mod_cfg.act_ext_spike_prob,
                    "act_ext_spike_factor": mod_cfg.act_ext_spike_factor,
                }
                r_beta_l, r_H_l, r_E_l, r_M_l = draw_joint_returns(
                    n_months=mod_cfg.N_MONTHS,
                    n_sim=mod_cfg.N_SIMULATIONS,
                    params=params_local,
                    rng=rng_returns,
                )
                f_int_l, f_ext_l, f_act_l = f_int, f_ext, f_act
                agents_l = build_from_config(mod_cfg)
                returns_l = simulate_agents(
                    agents_l, r_beta_l, r_H_l, r_E_l, r_M_l, f_int_l, f_ext_l, f_act_l
                )
                summary_l = create_enhanced_summary(returns_l, benchmark="Base")
                vals = summary_l.loc[summary_l["Agent"] == "Base", "AnnReturn"]
                return float(vals.to_numpy()[0]) if not vals.empty else 0.0

            sens_df = one_factor_deltas(
                params=base_params, steps=steps, evaluator=_eval
            )
            inputs_dict["_sensitivity_df"] = sens_df
        except ImportError as e:
            logger.warning(f"Sensitivity analysis module not available: {e}")
            Console().print(
                Panel(
                    f"[bold red]Error:[/bold red] Sensitivity analysis module not found.\n[dim]Reason: {e}[/dim]",
                    title="Sensitivity Analysis",
                    style="red",
                )
            )
        except (KeyError, ValueError) as e:
            logger.error(f"Sensitivity analysis configuration error: {e}")
            Console().print(
                Panel(
                    f"[bold yellow]Warning:[/bold yellow] Sensitivity analysis failed due to configuration error.\n[dim]Reason: {e}[/dim]\n[dim]Check parameter names and values in your configuration.[/dim]",
                    title="Sensitivity Analysis",
                    style="yellow",
                )
            )
        except TypeError as e:
            logger.error(f"Sensitivity analysis data type error: {e}")
            Console().print(
                Panel(
                    f"[bold yellow]Warning:[/bold yellow] Sensitivity analysis failed due to data type error.\n[dim]Reason: {e}[/dim]\n[dim]Check that all parameters are numeric values.[/dim]",
                    title="Sensitivity Analysis",
                    style="yellow",
                )
            )

=======
        attr_df = compute_sleeve_return_attribution(cfg, idx_series)
        inputs_dict["_attribution_df"] = attr_df
    except (AttributeError, TypeError) as e:
        logger.debug("Skipping return attribution due to data/type issue", exc_info=e)
    except (ValueError, KeyError) as e:
        logger.debug("Skipping return attribution due to value/key issue", exc_info=e)
    try:
        risk_df = compute_sleeve_risk_attribution(cfg, idx_series)
        inputs_dict["_risk_attr_df"] = risk_df
    except (AttributeError, TypeError) as e:
        logger.debug("Skipping risk attribution due to data/type issue", exc_info=e)
    except (ValueError, KeyError) as e:
        logger.debug("Skipping risk attribution due to value/key issue", exc_info=e)

    # Write Excel for single-run mode
>>>>>>> 8c04468b
    export_to_excel(
        inputs_dict,
        summary,
        raw_returns_dict,
        filename=flags.save_xlsx or "Outputs.xlsx",
        pivot=args.pivot,
    )

    # Optional sensitivity analysis (one-factor deltas on AnnReturn)
    if args.sensitivity:
        try:
            from .sensitivity import one_factor_deltas

            print("\n🔍 Running sensitivity analysis...")

            # Build a simple evaluator: change a single param, re-run summary AnnReturn for Base
            def _eval(p: dict[str, float]) -> float:
                """Evaluate AnnReturn for Base agent given parameter overrides."""
                mod_cfg = cfg.model_copy(update=p)

                # Rebuild covariance matrix with new parameters
                build_cov_matrix(
                    mod_cfg.rho_idx_H,
                    mod_cfg.rho_idx_E,
                    mod_cfg.rho_idx_M,
                    mod_cfg.rho_H_E,
                    mod_cfg.rho_H_M,
                    mod_cfg.rho_E_M,
                    idx_sigma,
                    mod_cfg.sigma_H,
                    mod_cfg.sigma_E,
                    mod_cfg.sigma_M,
                )

                params_local = {
                    "mu_idx_month": mu_idx / 12,
                    "default_mu_H": mod_cfg.mu_H / 12,
                    "default_mu_E": mod_cfg.mu_E / 12,
                    "default_mu_M": mod_cfg.mu_M / 12,
                    "idx_sigma_month": idx_sigma / 12,
                    "default_sigma_H": mod_cfg.sigma_H / 12,
                    "default_sigma_E": mod_cfg.sigma_E / 12,
                    "default_sigma_M": mod_cfg.sigma_M / 12,
                    "rho_idx_H": mod_cfg.rho_idx_H,
                    "rho_idx_E": mod_cfg.rho_idx_E,
                    "rho_idx_M": mod_cfg.rho_idx_M,
                    "rho_H_E": mod_cfg.rho_H_E,
                    "rho_H_M": mod_cfg.rho_H_M,
                    "rho_E_M": mod_cfg.rho_E_M,
                    "internal_financing_mean_month": mod_cfg.internal_financing_mean_month,
                    "internal_financing_sigma_month": mod_cfg.internal_financing_sigma_month,
                    "internal_spike_prob": mod_cfg.internal_spike_prob,
                    "internal_spike_factor": mod_cfg.internal_spike_factor,
                    "ext_pa_financing_mean_month": mod_cfg.ext_pa_financing_mean_month,
                    "ext_pa_financing_sigma_month": mod_cfg.ext_pa_financing_sigma_month,
                    "ext_pa_spike_prob": mod_cfg.ext_pa_spike_prob,
                    "ext_pa_spike_factor": mod_cfg.ext_pa_spike_factor,
                    "act_ext_financing_mean_month": mod_cfg.act_ext_financing_mean_month,
                    "act_ext_financing_sigma_month": mod_cfg.act_ext_financing_sigma_month,
                    "act_ext_spike_prob": mod_cfg.act_ext_spike_prob,
                    "act_ext_spike_factor": mod_cfg.act_ext_spike_factor,
                }

                r_beta_l, r_H_l, r_E_l, r_M_l = draw_joint_returns(
                    n_months=mod_cfg.N_MONTHS,
                    n_sim=mod_cfg.N_SIMULATIONS,
                    params=params_local,
                    rng=rng_returns,
                )
                # Reuse existing financing draws for speed in sensitivity.
                # NOTE: This introduces correlation between sensitivity analysis runs,
                # as all runs use the same random financing draws. This is intentional
                # to isolate the effect of parameter changes and reduce noise from
                # random variation. If independent draws are required for each run,
                # modify this section to generate new draws per run. Interpret results
                # accordingly, as sensitivity estimates may be affected by this choice.
                f_int_l, f_ext_l, f_act_l = f_int, f_ext, f_act
                agents_l = build_from_config(mod_cfg)
                returns_l = simulate_agents(
                    agents_l, r_beta_l, r_H_l, r_E_l, r_M_l, f_int_l, f_ext_l, f_act_l
                )
                summary_l = create_enhanced_summary(returns_l, benchmark="Base")
                base_row = summary_l[summary_l["Agent"] == "Base"]
                if isinstance(base_row, pd.DataFrame) and not base_row.empty:
                    return float(base_row["AnnReturn"].iloc[0])
                return 0.0

            # Define parameter perturbations to test (±5% relative changes)
            base_params = {
                "mu_H": cfg.mu_H,
                "sigma_H": cfg.sigma_H,
                "mu_E": cfg.mu_E,
                "sigma_E": cfg.sigma_E,
                "mu_M": cfg.mu_M,
                "sigma_M": cfg.sigma_M,
            }

            scenarios = {}
            failed_params = []
            skipped_params = []

            for param_name, base_value in base_params.items():
                # Test positive perturbation
                pos_key = f"{param_name}_+5%"
                try:
                    pos_value = base_value * 1.05
                    pos_result = _eval({param_name: pos_value})
                    scenarios[pos_key] = pd.DataFrame({"AnnReturn": [pos_result]})
                except (ValueError, ZeroDivisionError) as e:
                    failed_params.append(f"{pos_key}: Configuration error: {str(e)}")
                    skipped_params.append(pos_key)
                    logger.warning(
                        f"Parameter evaluation failed for {pos_key} due to configuration: {e}"
                    )
                    print(f"⚠️  Parameter evaluation failed for {pos_key}: {e}")
                except (KeyError, TypeError) as e:
                    failed_params.append(f"{pos_key}: Data type error: {str(e)}")
                    skipped_params.append(pos_key)
                    logger.error(
                        f"Parameter evaluation failed for {pos_key} due to data issue: {e}"
                    )
                    print(f"⚠️  Parameter evaluation failed for {pos_key}: {e}")

                # Test negative perturbation
                neg_key = f"{param_name}_-5%"
                try:
                    neg_value = base_value * 0.95
                    neg_result = _eval({param_name: neg_value})
                    scenarios[neg_key] = pd.DataFrame({"AnnReturn": [neg_result]})
                except (ValueError, ZeroDivisionError) as e:
                    failed_params.append(f"{neg_key}: Configuration error: {str(e)}")
                    skipped_params.append(neg_key)
                    logger.warning(
                        f"Parameter evaluation failed for {neg_key} due to configuration: {e}"
                    )
                    print(f"⚠️  Parameter evaluation failed for {neg_key}: {e}")
                except (KeyError, TypeError) as e:
                    failed_params.append(f"{neg_key}: Data type error: {str(e)}")
                    skipped_params.append(neg_key)
                    logger.error(
                        f"Parameter evaluation failed for {neg_key} due to data issue: {e}"
                    )
                    print(f"⚠️  Parameter evaluation failed for {neg_key}: {e}")

            if scenarios:
                base_df = summary[summary["Agent"] == "Base"][["AnnReturn"]].copy()
                if not isinstance(base_df, pd.DataFrame):
                    base_df = pd.DataFrame(base_df)
                deltas = one_factor_deltas(base_df, scenarios, value="AnnReturn")

                print("\n📊 Sensitivity Analysis Results:")
                print("=" * 50)
                for param, delta in deltas.items():
                    direction = "📈" if delta > 0 else "📉"
                    print(f"{direction} {param:20} | Delta: {delta:+8.4f}%")

                if skipped_params:
                    print(
                        f"\n⚠️  Warning: {len(skipped_params)} parameter evaluations failed and were skipped:"
                    )
                    for param in skipped_params:
                        print(f"   • {param}")
                    print(
                        "\n💡 Consider reviewing parameter ranges or model constraints."
                    )

<<<<<<< HEAD
=======
                # Explicitly summarise failures so callers can detect them
                if failed_params:
                    print("\n⚠️  Some parameter evaluations failed:")
                    for failure in failed_params:
                        print(f"   • {failure}")
                else:
                    # Positive confirmation to make the outcome explicit (and test-detectable)
                    print("\nNo parameter evaluations failed.")

>>>>>>> 8c04468b
                print(
                    f"\n✅ Sensitivity analysis completed. Evaluated {len(scenarios)} scenarios."
                )
            else:
                print(
                    "❌ All parameter evaluations failed. Sensitivity analysis could not be completed."
                )
                print("\n📋 Failed parameter details:")
                for failure in failed_params:
                    print(f"   • {failure}")

        except ImportError:
            logger.error("Sensitivity analysis module not available")
            print("❌ Sensitivity analysis requires the sensitivity module")
        except (ValueError, KeyError) as e:
            logger.error(f"Sensitivity analysis configuration error: {e}")
            print(f"❌ Sensitivity analysis failed due to configuration error: {e}")
            print("💡 Check your parameter names and values")
        except TypeError as e:
            logger.error(f"Sensitivity analysis data type error: {e}")
            print(f"❌ Sensitivity analysis failed due to data type error: {e}")
            print("💡 Ensure all parameters are numeric values")

<<<<<<< HEAD
    if any(
        [
            flags.png,
            flags.pdf,
            flags.pptx,
            flags.html,
            flags.gif,
            flags.dashboard,
            flags.packet,
        ]
    ):
        pass
=======
    # Proceed to visualization/export if any output flag is set
>>>>>>> 8c04468b

    if any([flags.png, flags.pdf, flags.pptx, flags.html, flags.gif, flags.dashboard]):
        from . import viz

        plots = Path("plots")
        plots.mkdir(exist_ok=True)
        # Guard summary type for static checkers
        if isinstance(summary, pd.DataFrame) and ("ShortfallProb" in summary.columns):
            fig = viz.risk_return.make(summary)
        else:
            fig = viz.sharpe_ladder.make(summary)
        stem = plots / "summary"

        # Handle packet export first (comprehensive export)
        if flags.packet:
            try:
                from . import viz
<<<<<<< HEAD
=======
                from .reporting.export_packet import create_export_packet
>>>>>>> 8c04468b

                # Use base filename from --output or default
                base_name = Path(flags.save_xlsx or "committee_packet").stem
                # Load manifest (if written) for embedding
                manifest_json = Path(flags.save_xlsx or "Outputs.xlsx").with_name(
                    "manifest.json"
                )
                manifest_data = None
                try:
                    if manifest_json.exists():
                        manifest_data = json.loads(manifest_json.read_text())
                except (json.JSONDecodeError, FileNotFoundError, PermissionError):
                    manifest_data = None

                # Build list of figures for the packet
                figs = [fig]
                # Optional: Sensitivity tornado
                try:
<<<<<<< HEAD
                    sens_df = inputs_dict.get("_sensitivity_df")
                    if isinstance(sens_df, pd.DataFrame) and not sens_df.empty:
                        # Map Parameter -> DeltaAbs for tornado bars
                        if {"Parameter", "DeltaAbs"} <= set(sens_df.columns):
                            series = cast(
                                pd.Series,
                                sens_df.set_index("Parameter")["DeltaAbs"].astype(
                                    float
                                ),
                            )
                            figs.append(
                                viz.tornado.make(series, title="Sensitivity Tornado")
                            )
                except Exception:
                    # Non-fatal; continue without tornado figure
                    pass
=======
                    sens_obj = inputs_dict.get("_sensitivity_df")
                    if (
                        sens_obj is not None
                        and hasattr(sens_obj, "empty")
                        and hasattr(sens_obj, "columns")
                    ):
                        sens_df = cast(pd.DataFrame, sens_obj)
                        if not sens_df.empty and {"Parameter", "DeltaAbs"} <= set(
                            sens_df.columns
                        ):
                            series = sens_df.set_index("Parameter")["DeltaAbs"].astype(
                                float
                            )
                            figs.append(
                                viz.tornado.make(
                                    cast(pd.Series, series), title="Sensitivity Tornado"
                                )
                            )
                except (AttributeError, TypeError) as e:
                    logger.debug(
                        "Skipping tornado figure due to data issue", exc_info=e
                    )
>>>>>>> 8c04468b
                # Optional: Return attribution sunburst
                try:
                    attr_obj = inputs_dict.get("_attribution_df")
                    if (
                        attr_obj is not None
                        and hasattr(attr_obj, "empty")
                        and hasattr(attr_obj, "columns")
                    ):
                        attr_df = cast(pd.DataFrame, attr_obj)
                        if not attr_df.empty and {"Agent", "Sub", "Return"} <= set(
                            attr_df.columns
                        ):
                            figs.append(viz.sunburst.make(attr_df))
                except (AttributeError, TypeError) as e:
                    logger.debug(
                        "Skipping sunburst figure due to data issue", exc_info=e
                    )

                pptx_path, excel_path = create_export_packet(
                    figs=figs,
                    summary_df=summary,
                    raw_returns_dict=raw_returns_dict,
                    inputs_dict=inputs_dict,
                    base_filename=base_name,
                    alt_texts=[flags.alt_text] if flags.alt_text else None,
                    pivot=args.pivot,
                    manifest=manifest_data,
                )
                print("✅ Export packet created:")
                print(f"   📊 Excel: {excel_path}")
                print(f"   📋 PowerPoint: {pptx_path}")
            except RuntimeError as e:
                print(f"❌ Export packet failed: {e}")
                return
            except (ImportError, ModuleNotFoundError) as e:
                logger.error(f"Export packet failed due to missing dependency: {e}")
                print(f"❌ Export packet failed due to missing dependency: {e}")
                print(
                    "💡 Install required packages: pip install plotly kaleido openpyxl python-pptx"
                )
                return
            except (ValueError, TypeError, KeyError) as e:
                logger.error(f"Export packet failed due to data/config issue: {e}")
                print(
                    f"❌ Export packet failed due to data or configuration issue: {e}"
                )
                print("💡 Check your data inputs and configuration settings")
                return
            except (OSError, PermissionError) as e:
                logger.error(f"Export packet failed due to file system issue: {e}")
                print(f"❌ Export packet failed due to file system issue: {e}")
                print("💡 Check file permissions and available disk space")
                return

        # Individual export formats (with improved error handling)
        if flags.png:
            try:
                fig.write_image(stem.with_suffix(".png"))
            except (ImportError, ModuleNotFoundError) as e:
                if "kaleido" in str(e).lower() or "chrome" in str(e).lower():
                    logger.error(f"PNG export failed due to missing dependency: {e}")
                    print("❌ PNG export failed: Kaleido or Chrome/Chromium required")
                    print(
                        "💡 Install with: pip install kaleido (preferred) or sudo apt-get install chromium-browser"
                    )
                else:
                    logger.error(f"PNG export failed due to missing module: {e}")
                    print(f"❌ PNG export failed due to missing dependency: {e}")
            except (OSError, PermissionError) as e:
                logger.error(f"PNG export failed due to file system issue: {e}")
                print(f"❌ PNG export failed: Cannot write file - {e}")
                print("💡 Check file permissions and available disk space")
            except (ValueError, TypeError) as e:
                logger.error(f"PNG export failed due to data issue: {e}")
                print(f"❌ PNG export failed: Invalid data - {e}")
                print("💡 Check your visualization data and parameters")
            except Exception as e:
                logger.error(f"PNG export failed: {e}")
                msg = str(e).lower()
                if any(
                    term in msg
                    for term in ("kaleido", "chrome", "chromium", "cancelled")
                ):
                    print("❌ PNG export failed: Kaleido or Chrome/Chromium required")
                    print(
                        "💡 Install with: pip install kaleido (preferred) or sudo apt-get install chromium-browser"
                    )
                else:
                    print(f"❌ PNG export failed: {e}")
        if flags.pdf:
            try:
                viz.pdf_export.save(fig, str(stem.with_suffix(".pdf")))
            except (ImportError, ModuleNotFoundError) as e:
                if "kaleido" in str(e).lower() or "chrome" in str(e).lower():
                    logger.error(f"PDF export failed due to missing dependency: {e}")
                    print("❌ PDF export failed: Kaleido or Chrome/Chromium required")
                    print(
                        "💡 Install with: pip install kaleido (preferred) or sudo apt-get install chromium-browser"
                    )
                else:
                    logger.error(f"PDF export failed due to missing module: {e}")
                    print(f"❌ PDF export failed due to missing dependency: {e}")
            except (OSError, PermissionError) as e:
                logger.error(f"PDF export failed due to file system issue: {e}")
                print(f"❌ PDF export failed: Cannot write file - {e}")
                print("💡 Check file permissions and available disk space")
            except (ValueError, TypeError) as e:
                logger.error(f"PDF export failed due to data issue: {e}")
                print(f"❌ PDF export failed: Invalid data - {e}")
                print("💡 Check your visualization data and parameters")
        if flags.pptx:
            try:
                viz.pptx_export.save(
                    [fig],
                    str(stem.with_suffix(".pptx")),
                    alt_texts=[flags.alt_text] if flags.alt_text else None,
                )
            except (ImportError, ModuleNotFoundError) as e:
                if "kaleido" in str(e).lower() or "chrome" in str(e).lower():
                    logger.error(f"PPTX export failed due to missing dependency: {e}")
                    print("❌ PPTX export failed: Kaleido or Chrome/Chromium required")
                    print(
                        "💡 Install with: pip install kaleido (preferred) or sudo apt-get install chromium-browser"
                    )
                elif "pptx" in str(e).lower() or "python-pptx" in str(e).lower():
                    logger.error(f"PPTX export failed due to missing python-pptx: {e}")
                    print("❌ PPTX export failed: python-pptx required")
                    print("💡 Install with: pip install python-pptx")
                else:
                    logger.error(f"PPTX export failed due to missing module: {e}")
                    print(f"❌ PPTX export failed due to missing dependency: {e}")
            except (OSError, PermissionError) as e:
                logger.error(f"PPTX export failed due to file system issue: {e}")
                print(f"❌ PPTX export failed: Cannot write file - {e}")
                print("💡 Check file permissions and available disk space")
            except (ValueError, TypeError) as e:
                logger.error(f"PPTX export failed due to data issue: {e}")
                print(f"❌ PPTX export failed: Invalid data - {e}")
                print("💡 Check your visualization data and parameters")
        if flags.html:
            viz.html_export.save(
                fig,
                str(stem.with_suffix(".html")),
                alt_text=flags.alt_text,
            )
        if flags.gif:
            try:
                arr = safe_to_numpy(next(iter(raw_returns_dict.values())))
            except (ValueError, TypeError) as e:
                print(f"❌ GIF export failed: Data conversion error - {e}")
                print("💡 Check that return data contains only numeric values")
                return
            anim = viz.animation.make(arr)
            try:
                anim.write_image(str(plots / "paths.gif"))
            except Exception as e:
                if "Chrome" in str(e) or "Kaleido" in str(e) or "Chromium" in str(e):
                    print("❌ GIF export failed: Chrome/Chromium required")
                    print("💡 Install with: sudo apt-get install chromium-browser")
                else:
                    print(f"❌ GIF export failed: {e}")
        if flags.dashboard:
            import os
            import subprocess
            import sys

            # Use the same Python interpreter with -m streamlit to ensure venv
            try:
                dashboard_path = Path("dashboard/app.py")
                if not dashboard_path.exists():
                    raise FileNotFoundError(
                        f"Dashboard file not found: {dashboard_path}"
                    )

                subprocess.run(
                    [sys.executable, "-m", "streamlit", "run", "dashboard/app.py"],
                    check=True,
                    cwd=os.getcwd(),
                )
            except FileNotFoundError as e:
                print(f"❌ Dashboard launch failed: {e}")
                print(
                    "💡 Ensure the dashboard files are present in the 'dashboard/' directory."
                )
                return
            except subprocess.CalledProcessError as e:
                logger.error(
                    f"Dashboard launch failed with exit code {e.returncode}: {e}"
                )
                print(f"❌ Dashboard launch failed with exit code {e.returncode}")
                print("💡 Common solutions:")
                print("   • Install Streamlit: pip install streamlit")
                print("   • Check if 'dashboard/app.py' is valid Python code")
                print("   • Verify your Python environment is properly configured")
                return
            except ImportError as e:
                logger.error(f"Dashboard launch failed due to missing streamlit: {e}")
                print(f"❌ Dashboard launch failed: Streamlit not available - {e}")
                print("💡 Install Streamlit: pip install streamlit")
                return
            except (OSError, PermissionError) as e:
                logger.error(f"Dashboard launch failed due to system issue: {e}")
                print(f"❌ Dashboard launch failed: System/permission error - {e}")
                print("💡 Check file permissions and system resources")
                return


if __name__ == "__main__":  # pragma: no cover - CLI entry point
    main()<|MERGE_RESOLUTION|>--- conflicted
+++ resolved
@@ -20,7 +20,6 @@
 from pathlib import Path
 from typing import TYPE_CHECKING, Any, Optional, Sequence, cast
 
-<<<<<<< HEAD
 import pandas as pd
 from rich.console import Console
 from rich.panel import Panel
@@ -54,34 +53,10 @@
 from .manifest import ManifestWriter
 from .viz.utils import safe_to_numpy
 from .sleeve_suggestor import suggest_sleeve_sizes
-=======
-# NOTE: Avoid importing heavy third-party libs (pandas, rich) at module import time.
-if TYPE_CHECKING:  # pragma: no cover - for type checking only
-    import pandas as pd  # noqa: F401
-
-# NOTE: We intentionally avoid importing heavy pa_core modules (which may import numpy)
-# at module import time to support subprocess tests that call `python -m pa_core.cli`
-# with a non-venv interpreter. Heavy imports are deferred into main() after a
-# lightweight bootstrap that ensures numpy is available (or re-execs into the venv).
-if TYPE_CHECKING:  # pragma: no cover - for type checking only
-    import numpy as np  # noqa: F401
->>>>>>> 8c04468b
 
 # Configure logger for this module
 logger = logging.getLogger(__name__)
 
-<<<<<<< HEAD
-=======
-# Module-level placeholders so tests can patch these symbols on pa_core.cli
-# They are assigned real implementations inside main() via global assignment.
-draw_joint_returns: Any = None
-draw_financing_series: Any = None
-simulate_agents: Any = None
-export_to_excel: Any = None
-build_from_config: Any = None
-build_cov_matrix: Any = None
-
->>>>>>> 8c04468b
 
 def create_enhanced_summary(
     returns_map: dict[str, "np.ndarray"],
@@ -457,10 +432,6 @@
         if flags.packet:
             try:
                 from . import viz
-<<<<<<< HEAD
-=======
-                from .reporting.export_packet import create_export_packet
->>>>>>> 8c04468b
 
                 # Build consolidated summary from sweep results (similar to export_sweep_results)
                 summary_frames = []
@@ -513,7 +484,6 @@
                 print(f"❌ Export packet failed due to data issue: {e}")
                 print("💡 Check your configuration and data inputs")
 
-<<<<<<< HEAD
         # Sensitivity analysis can also be applied to parameter sweep results
         if args.sensitivity:
             print("\n🔍 Parameter sweep sensitivity analysis:")
@@ -542,8 +512,6 @@
             else:
                 print("   ❌ No sweep results available")
 
-=======
->>>>>>> 8c04468b
         return
 
     # Normal single-run mode below
@@ -626,7 +594,6 @@
 
     # Optional attribution tables for downstream exports
     try:
-<<<<<<< HEAD
         inputs_dict["_attribution_df"] = compute_sleeve_return_attribution(
             cfg, idx_series
         )
@@ -797,23 +764,6 @@
                 )
             )
 
-=======
-        attr_df = compute_sleeve_return_attribution(cfg, idx_series)
-        inputs_dict["_attribution_df"] = attr_df
-    except (AttributeError, TypeError) as e:
-        logger.debug("Skipping return attribution due to data/type issue", exc_info=e)
-    except (ValueError, KeyError) as e:
-        logger.debug("Skipping return attribution due to value/key issue", exc_info=e)
-    try:
-        risk_df = compute_sleeve_risk_attribution(cfg, idx_series)
-        inputs_dict["_risk_attr_df"] = risk_df
-    except (AttributeError, TypeError) as e:
-        logger.debug("Skipping risk attribution due to data/type issue", exc_info=e)
-    except (ValueError, KeyError) as e:
-        logger.debug("Skipping risk attribution due to value/key issue", exc_info=e)
-
-    # Write Excel for single-run mode
->>>>>>> 8c04468b
     export_to_excel(
         inputs_dict,
         summary,
@@ -980,18 +930,6 @@
                         "\n💡 Consider reviewing parameter ranges or model constraints."
                     )
 
-<<<<<<< HEAD
-=======
-                # Explicitly summarise failures so callers can detect them
-                if failed_params:
-                    print("\n⚠️  Some parameter evaluations failed:")
-                    for failure in failed_params:
-                        print(f"   • {failure}")
-                else:
-                    # Positive confirmation to make the outcome explicit (and test-detectable)
-                    print("\nNo parameter evaluations failed.")
-
->>>>>>> 8c04468b
                 print(
                     f"\n✅ Sensitivity analysis completed. Evaluated {len(scenarios)} scenarios."
                 )
@@ -1015,7 +953,6 @@
             print(f"❌ Sensitivity analysis failed due to data type error: {e}")
             print("💡 Ensure all parameters are numeric values")
 
-<<<<<<< HEAD
     if any(
         [
             flags.png,
@@ -1028,9 +965,6 @@
         ]
     ):
         pass
-=======
-    # Proceed to visualization/export if any output flag is set
->>>>>>> 8c04468b
 
     if any([flags.png, flags.pdf, flags.pptx, flags.html, flags.gif, flags.dashboard]):
         from . import viz
@@ -1048,10 +982,6 @@
         if flags.packet:
             try:
                 from . import viz
-<<<<<<< HEAD
-=======
-                from .reporting.export_packet import create_export_packet
->>>>>>> 8c04468b
 
                 # Use base filename from --output or default
                 base_name = Path(flags.save_xlsx or "committee_packet").stem
@@ -1070,7 +1000,6 @@
                 figs = [fig]
                 # Optional: Sensitivity tornado
                 try:
-<<<<<<< HEAD
                     sens_df = inputs_dict.get("_sensitivity_df")
                     if isinstance(sens_df, pd.DataFrame) and not sens_df.empty:
                         # Map Parameter -> DeltaAbs for tornado bars
@@ -1087,30 +1016,6 @@
                 except Exception:
                     # Non-fatal; continue without tornado figure
                     pass
-=======
-                    sens_obj = inputs_dict.get("_sensitivity_df")
-                    if (
-                        sens_obj is not None
-                        and hasattr(sens_obj, "empty")
-                        and hasattr(sens_obj, "columns")
-                    ):
-                        sens_df = cast(pd.DataFrame, sens_obj)
-                        if not sens_df.empty and {"Parameter", "DeltaAbs"} <= set(
-                            sens_df.columns
-                        ):
-                            series = sens_df.set_index("Parameter")["DeltaAbs"].astype(
-                                float
-                            )
-                            figs.append(
-                                viz.tornado.make(
-                                    cast(pd.Series, series), title="Sensitivity Tornado"
-                                )
-                            )
-                except (AttributeError, TypeError) as e:
-                    logger.debug(
-                        "Skipping tornado figure due to data issue", exc_info=e
-                    )
->>>>>>> 8c04468b
                 # Optional: Return attribution sunburst
                 try:
                     attr_obj = inputs_dict.get("_attribution_df")
