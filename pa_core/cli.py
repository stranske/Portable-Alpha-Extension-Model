--- conflicted
+++ resolved
@@ -62,7 +62,8 @@
 
     # type: ignore[override]
     def format(self, record: logging.LogRecord) -> str:
-        ts = datetime.fromtimestamp(record.created, tz=timezone.utc).isoformat()
+        ts = datetime.fromtimestamp(
+            record.created, tz=timezone.utc).isoformat()
         entry = {
             "level": record.levelname,
             "timestamp": ts,
@@ -122,7 +123,8 @@
     explanation.append("• VaR: Value at Risk (95% confidence)\n")
     explanation.append("• BreachProb: Probability of monthly loss > 2%\n")
     if "ShortfallProb" in summary.columns:
-        explanation.append("• ShortfallProb: Probability of annual loss > 5%\n")
+        explanation.append(
+            "• ShortfallProb: Probability of annual loss > 5%\n")
     explanation.append("• TE: Tracking Error vs benchmark\n")
 
     console.print(Panel(explanation, title="Understanding Your Results"))
@@ -133,11 +135,13 @@
     # Print additional guidance
     guidance = Text()
     guidance.append("\n💡 Interpretation Tips:\n", style="bold green")
-    guidance.append("• Lower ShortfallProb is better (< 5% is typically good)\n")
+    guidance.append(
+        "• Lower ShortfallProb is better (< 5% is typically good)\n")
     guidance.append(
         "• Higher AnnReturn with lower AnnVol indicates better risk-adjusted returns\n"
     )
-    guidance.append("• TE shows how much each strategy deviates from the benchmark\n")
+    guidance.append(
+        "• TE shows how much each strategy deviates from the benchmark\n")
 
     console.print(guidance)
 
@@ -232,7 +236,8 @@
             # Re-exec under the venv interpreter, preserving args
             args_list = list(argv) if argv is not None else sys.argv[1:]
             os.execv(
-                str(venv_python), [str(venv_python), "-m", "pa_core.cli", *args_list]
+                str(venv_python), [str(venv_python),
+                                   "-m", "pa_core.cli", *args_list]
             )
         # If no venv found, continue and let normal imports raise a helpful error later
 
@@ -245,7 +250,8 @@
     parser = argparse.ArgumentParser(description="Portable Alpha simulation")
     parser.add_argument("--config", required=True, help="YAML config file")
     parser.add_argument("--index", required=True, help="Index returns CSV")
-    parser.add_argument("--output", default="Outputs.xlsx", help="Output workbook")
+    parser.add_argument("--output", default="Outputs.xlsx",
+                        help="Output workbook")
     parser.add_argument(
         "--mode",
         choices=["capital", "returns", "alpha_shares", "vol_mult"],
@@ -318,7 +324,8 @@
         action="store_true",
         help="Export PPTX file with charts",
     )
-    parser.add_argument("--html", action="store_true", help="Export HTML chart")
+    parser.add_argument("--html", action="store_true",
+                        help="Export HTML chart")
     parser.add_argument(
         "--gif",
         action="store_true",
@@ -509,7 +516,8 @@
                 )
                 if prev_out and Path(prev_out).exists():
                     try:
-                        prev_summary_df = pd.read_excel(prev_out, sheet_name="Summary")
+                        prev_summary_df = pd.read_excel(
+                            prev_out, sheet_name="Summary")
                     except Exception:
                         prev_summary_df = pd.DataFrame()
         except Exception:
@@ -529,18 +537,21 @@
     if args.return_copula is not None:
         return_overrides["return_copula"] = args.return_copula
     if return_overrides:
-        cfg = cfg.__class__.model_validate({**cfg.model_dump(), **return_overrides})
+        cfg = cfg.__class__.model_validate(
+            {**cfg.model_dump(), **return_overrides})
     # Resolve and set backend once, with proper signature
     backend_choice = resolve_and_set_backend(args.backend, cfg)
     args.backend = backend_choice
     run_backend = backend_choice
 
     if args.cov_shrinkage is not None:
-        cfg = cfg.model_copy(update={"covariance_shrinkage": args.cov_shrinkage})
+        cfg = cfg.model_copy(
+            update={"covariance_shrinkage": args.cov_shrinkage})
     if args.vol_regime is not None:
         cfg = cfg.model_copy(update={"vol_regime": args.vol_regime})
     if args.vol_regime_window is not None:
-        cfg = cfg.model_copy(update={"vol_regime_window": args.vol_regime_window})
+        cfg = cfg.model_copy(
+            update={"vol_regime_window": args.vol_regime_window})
 
     # Echo backend selection at start
     print(f"[BACKEND] Using backend: {backend_choice}")
@@ -652,7 +663,6 @@
             _emit_run_end()
             return
         print(suggestions.to_string(index=True))
-<<<<<<< HEAD
         idx_sel = args.suggest_apply_index
         if idx_sel is None:
             try:
@@ -661,29 +671,19 @@
                 ).strip()
             except EOFError:
                 print("No selection provided. Aborting run.")
+                _emit_run_end()
                 return
             if not choice:
                 print("Aborting run.")
+                _emit_run_end()
                 return
             try:
                 idx_sel = int(choice)
             except ValueError:
                 print("Invalid selection. Aborting run.")
+                _emit_run_end()
                 return
         if idx_sel < 0 or idx_sel >= len(suggestions):
-=======
-        choice = input(
-            "Select row index to apply and continue (blank to abort): "
-        ).strip()
-        if not choice:
-            print("Aborting run.")
-            _emit_run_end()
-            return
-        try:
-            idx_sel = int(choice)
-            row = suggestions.iloc[idx_sel]
-        except (ValueError, IndexError):
->>>>>>> b755dc16
             print("Invalid selection. Aborting run.")
             _emit_run_end()
             return
@@ -780,7 +780,8 @@
                         fig = viz.sharpe_ladder.make(all_summary)
 
                     # Create export packet with sweep results
-                    base_name = Path(args.output or "parameter_sweep_packet").stem
+                    base_name = Path(
+                        args.output or "parameter_sweep_packet").stem
 
                     # Create a simplified raw_returns_dict for packet export
                     raw_returns_dict = {"Summary": all_summary}
@@ -789,7 +790,8 @@
                         figs=[fig],
                         summary_df=all_summary,
                         raw_returns_dict=raw_returns_dict,
-                        inputs_dict={k: raw_params.get(k, "") for k in raw_params},
+                        inputs_dict={k: raw_params.get(
+                            k, "") for k in raw_params},
                         base_filename=base_name,
                         alt_texts=[flags.alt_text] if flags.alt_text else None,
                         pivot=args.pivot,
@@ -807,7 +809,8 @@
             except RuntimeError as e:
                 print(f"❌ Export packet failed: {e}")
             except (ImportError, ModuleNotFoundError) as e:
-                logger.error(f"Export packet failed due to missing dependency: {e}")
+                logger.error(
+                    f"Export packet failed due to missing dependency: {e}")
                 print(f"❌ Export packet failed due to missing dependency: {e}")
                 print(
                     "💡 Install required packages: pip install plotly kaleido openpyxl"
@@ -829,8 +832,10 @@
                 )
                 base_agents = sweep_df[sweep_df["Agent"] == "Base"]
                 if not base_agents.empty and isinstance(base_agents, pd.DataFrame):
-                    best_combo = base_agents.loc[base_agents["AnnReturn"].idxmax()]
-                    worst_combo = base_agents.loc[base_agents["AnnReturn"].idxmin()]
+                    best_combo = base_agents.loc[base_agents["AnnReturn"].idxmax(
+                    )]
+                    worst_combo = base_agents.loc[base_agents["AnnReturn"].idxmin(
+                    )]
                     print(
                         f"   📈 Best combination: {best_combo['AnnReturn']:.2f}% AnnReturn"
                     )
@@ -939,7 +944,8 @@
         summary = create_enhanced_summary(returns, benchmark="Base")
         return returns, summary, f_int, f_ext, f_act
 
-    returns, summary, f_int, f_ext, f_act = _run_single(cfg, rng_returns, fin_rngs)
+    returns, summary, f_int, f_ext, f_act = _run_single(
+        cfg, rng_returns, fin_rngs)
     stress_delta_df = None
     base_summary_df: pd.DataFrame | None = None
     if args.stress_preset:
@@ -954,7 +960,8 @@
         )
         base_summary_df = base_summary
         stress_delta_df = build_delta_table(base_summary, summary)
-    inputs_dict: dict[str, object] = {k: raw_params.get(k, "") for k in raw_params}
+    inputs_dict: dict[str, object] = {
+        k: raw_params.get(k, "") for k in raw_params}
     raw_returns_dict = {k: pd.DataFrame(v) for k, v in returns.items()}
 
     # Optional attribution tables for downstream exports
@@ -977,7 +984,8 @@
                 [{"Agent": "", "Sub": "", "Return": 0.0}]
             ).head(0)
     try:
-        inputs_dict["_risk_attr_df"] = compute_sleeve_risk_attribution(cfg, idx_series)
+        inputs_dict["_risk_attr_df"] = compute_sleeve_risk_attribution(
+            cfg, idx_series)
     except (AttributeError, ValueError, TypeError, KeyError) as e:
         logger.debug(f"Risk attribution unavailable: {e}")
     print_enhanced_summary(summary)
@@ -1093,7 +1101,8 @@
                 returns_l = deps.simulate_agents(
                     agents_l, r_beta_l, r_H_l, r_E_l, r_M_l, f_int_l, f_ext_l, f_act_l
                 )
-                summary_l = create_enhanced_summary(returns_l, benchmark="Base")
+                summary_l = create_enhanced_summary(
+                    returns_l, benchmark="Base")
                 base_row = summary_l[summary_l["Agent"] == "Base"]
                 if isinstance(base_row, pd.DataFrame) and not base_row.empty:
                     return float(base_row["AnnReturn"].iloc[0])
@@ -1122,52 +1131,64 @@
                 try:
                     pos_value = base_value * 1.05
                     pos_result = _eval({param_name: pos_value})
-                    scenarios[pos_key] = pd.DataFrame({"AnnReturn": [pos_result]})
+                    scenarios[pos_key] = pd.DataFrame(
+                        {"AnnReturn": [pos_result]})
                     param_results[param_name]["plus"] = pos_result
                 except (ValueError, ZeroDivisionError) as e:
-                    failed_params.append(f"{pos_key}: Configuration error: {str(e)}")
+                    failed_params.append(
+                        f"{pos_key}: Configuration error: {str(e)}")
                     skipped_params.append(pos_key)
                     logger.warning(
                         f"Parameter evaluation failed for {pos_key} due to configuration: {e}"
                     )
-                    print(f"⚠️  Parameter evaluation failed for {pos_key}: {e}")
+                    print(
+                        f"⚠️  Parameter evaluation failed for {pos_key}: {e}")
                 except (KeyError, TypeError) as e:
-                    failed_params.append(f"{pos_key}: Data type error: {str(e)}")
+                    failed_params.append(
+                        f"{pos_key}: Data type error: {str(e)}")
                     skipped_params.append(pos_key)
                     logger.error(
                         f"Parameter evaluation failed for {pos_key} due to data issue: {e}"
                     )
-                    print(f"⚠️  Parameter evaluation failed for {pos_key}: {e}")
+                    print(
+                        f"⚠️  Parameter evaluation failed for {pos_key}: {e}")
 
                 # Test negative perturbation
                 neg_key = f"{param_name}_-5%"
                 try:
                     neg_value = base_value * 0.95
                     neg_result = _eval({param_name: neg_value})
-                    scenarios[neg_key] = pd.DataFrame({"AnnReturn": [neg_result]})
+                    scenarios[neg_key] = pd.DataFrame(
+                        {"AnnReturn": [neg_result]})
                     param_results[param_name]["minus"] = neg_result
                 except (ValueError, ZeroDivisionError) as e:
-                    failed_params.append(f"{neg_key}: Configuration error: {str(e)}")
+                    failed_params.append(
+                        f"{neg_key}: Configuration error: {str(e)}")
                     skipped_params.append(neg_key)
                     logger.warning(
                         f"Parameter evaluation failed for {neg_key} due to configuration: {e}"
                     )
-                    print(f"⚠️  Parameter evaluation failed for {neg_key}: {e}")
+                    print(
+                        f"⚠️  Parameter evaluation failed for {neg_key}: {e}")
                 except (KeyError, TypeError) as e:
-                    failed_params.append(f"{neg_key}: Data type error: {str(e)}")
+                    failed_params.append(
+                        f"{neg_key}: Data type error: {str(e)}")
                     skipped_params.append(neg_key)
                     logger.error(
                         f"Parameter evaluation failed for {neg_key} due to data issue: {e}"
                     )
-                    print(f"⚠️  Parameter evaluation failed for {neg_key}: {e}")
+                    print(
+                        f"⚠️  Parameter evaluation failed for {neg_key}: {e}")
 
             if scenarios:
                 base_df = summary[summary["Agent"] == "Base"][["AnnReturn"]]
                 if not isinstance(base_df, pd.DataFrame):
                     base_df = pd.DataFrame(base_df)
-                deltas = simple_one_factor_deltas(base_df, scenarios, value="AnnReturn")
+                deltas = simple_one_factor_deltas(
+                    base_df, scenarios, value="AnnReturn")
                 base_value = (
-                    float(base_df["AnnReturn"].iloc[0]) if not base_df.empty else 0.0
+                    float(base_df["AnnReturn"].iloc[0]
+                          ) if not base_df.empty else 0.0
                 )
                 records = []
                 for name, values in param_results.items():
@@ -1179,7 +1200,8 @@
                     high = plus_val - base_value
                     delta_abs = max(abs(low), abs(high))
                     records.append(
-                        (name, base_value, minus_val, plus_val, low, high, delta_abs)
+                        (name, base_value, minus_val,
+                         plus_val, low, high, delta_abs)
                     )
                 if records:
                     sens_df = pd.DataFrame(
@@ -1242,7 +1264,8 @@
             print("❌ Sensitivity analysis requires the sensitivity module")
         except (ValueError, KeyError) as e:
             logger.error(f"Sensitivity analysis configuration error: {e}")
-            print(f"❌ Sensitivity analysis failed due to configuration error: {e}")
+            print(
+                f"❌ Sensitivity analysis failed due to configuration error: {e}")
             print("💡 Check your parameter names and values")
         except TypeError as e:
             logger.error(f"Sensitivity analysis data type error: {e}")
@@ -1278,7 +1301,8 @@
             except (OSError, PermissionError, ValueError) as e:
                 logger.warning(f"Failed to append stress sheets: {e}")
         else:
-            logger.warning("Stress sheet export skipped; output workbook missing.")
+            logger.warning(
+                "Stress sheet export skipped; output workbook missing.")
 
     # Write reproducibility manifest for normal run
     try:
@@ -1394,13 +1418,16 @@
                     # inputs_dict is a plain dict[str, object]; guard types before use
                     sens_val = inputs_dict.get("_sensitivity_df")
                     sens_df_plot: Optional[pd.DataFrame] = (
-                        sens_val if isinstance(sens_val, pd.DataFrame) else None
+                        sens_val if isinstance(
+                            sens_val, pd.DataFrame) else None
                     )
                     if sens_df_plot is not None and (not sens_df_plot.empty):
                         if {"Parameter", "DeltaAbs"} <= set(sens_df_plot.columns):
-                            series = viz.tornado.series_from_sensitivity(sens_df_plot)
+                            series = viz.tornado.series_from_sensitivity(
+                                sens_df_plot)
                             figs.append(
-                                viz.tornado.make(series, title="Sensitivity Tornado")
+                                viz.tornado.make(
+                                    series, title="Sensitivity Tornado")
                             )
                 except Exception:
                     # Non-fatal; continue without tornado figure
@@ -1409,7 +1436,8 @@
                 try:
                     attr_val = inputs_dict.get("_attribution_df")
                     attr_df: Optional[pd.DataFrame] = (
-                        attr_val if isinstance(attr_val, pd.DataFrame) else None
+                        attr_val if isinstance(
+                            attr_val, pd.DataFrame) else None
                     )
                     if attr_df is not None and (not attr_df.empty):
                         if {"Agent", "Sub", "Return"} <= set(attr_df.columns):
@@ -1446,7 +1474,8 @@
                 _emit_run_end()
                 return
             except (ImportError, ModuleNotFoundError) as e:
-                logger.error(f"Export packet failed due to missing dependency: {e}")
+                logger.error(
+                    f"Export packet failed due to missing dependency: {e}")
                 print(f"❌ Export packet failed due to missing dependency: {e}")
                 print(
                     "💡 Install required packages: pip install plotly kaleido openpyxl python-pptx"
@@ -1454,7 +1483,8 @@
                 _emit_run_end()
                 return
             except (ValueError, TypeError, KeyError) as e:
-                logger.error(f"Export packet failed due to data/config issue: {e}")
+                logger.error(
+                    f"Export packet failed due to data/config issue: {e}")
                 print(
                     f"❌ Export packet failed due to data or configuration issue: {e}"
                 )
@@ -1462,7 +1492,8 @@
                 _emit_run_end()
                 return
             except (OSError, PermissionError) as e:
-                logger.error(f"Export packet failed due to file system issue: {e}")
+                logger.error(
+                    f"Export packet failed due to file system issue: {e}")
                 print(f"❌ Export packet failed due to file system issue: {e}")
                 print("💡 Check file permissions and available disk space")
                 _emit_run_end()
@@ -1474,16 +1505,20 @@
                 fig.write_image(stem.with_suffix(".png"), engine="kaleido")
             except (ImportError, ModuleNotFoundError) as e:
                 if "kaleido" in str(e).lower() or "chrome" in str(e).lower():
-                    logger.error(f"PNG export failed due to missing dependency: {e}")
+                    logger.error(
+                        f"PNG export failed due to missing dependency: {e}")
                     print("❌ PNG export failed: Kaleido or Chrome/Chromium required")
                     print(
                         "💡 Install with: pip install kaleido (preferred) or sudo apt-get install chromium-browser"
                     )
                 else:
-                    logger.error(f"PNG export failed due to missing module: {e}")
-                    print(f"❌ PNG export failed due to missing dependency: {e}")
+                    logger.error(
+                        f"PNG export failed due to missing module: {e}")
+                    print(
+                        f"❌ PNG export failed due to missing dependency: {e}")
             except (OSError, PermissionError) as e:
-                logger.error(f"PNG export failed due to file system issue: {e}")
+                logger.error(
+                    f"PNG export failed due to file system issue: {e}")
                 print(f"❌ PNG export failed: Cannot write file - {e}")
                 print("💡 Check file permissions and available disk space")
             except (ValueError, TypeError) as e:
@@ -1508,16 +1543,20 @@
                 viz.pdf_export.save(fig, str(stem.with_suffix(".pdf")))
             except (ImportError, ModuleNotFoundError) as e:
                 if "kaleido" in str(e).lower() or "chrome" in str(e).lower():
-                    logger.error(f"PDF export failed due to missing dependency: {e}")
+                    logger.error(
+                        f"PDF export failed due to missing dependency: {e}")
                     print("❌ PDF export failed: Kaleido or Chrome/Chromium required")
                     print(
                         "💡 Install with: pip install kaleido (preferred) or sudo apt-get install chromium-browser"
                     )
                 else:
-                    logger.error(f"PDF export failed due to missing module: {e}")
-                    print(f"❌ PDF export failed due to missing dependency: {e}")
+                    logger.error(
+                        f"PDF export failed due to missing module: {e}")
+                    print(
+                        f"❌ PDF export failed due to missing dependency: {e}")
             except (OSError, PermissionError) as e:
-                logger.error(f"PDF export failed due to file system issue: {e}")
+                logger.error(
+                    f"PDF export failed due to file system issue: {e}")
                 print(f"❌ PDF export failed: Cannot write file - {e}")
                 print("💡 Check file permissions and available disk space")
             except (ValueError, TypeError) as e:
@@ -1528,12 +1567,14 @@
             try:
                 pptx_figs = [fig]
                 sens_val = inputs_dict.get("_sensitivity_df")
-                sens_df = sens_val if isinstance(sens_val, pd.DataFrame) else None
+                sens_df = sens_val if isinstance(
+                    sens_val, pd.DataFrame) else None
                 if sens_df is not None and not sens_df.empty:
                     if {"Parameter", "DeltaAbs"} <= set(sens_df.columns):
                         series = viz.tornado.series_from_sensitivity(sens_df)
                         pptx_figs.append(
-                            viz.tornado.make(series, title="Sensitivity Tornado")
+                            viz.tornado.make(
+                                series, title="Sensitivity Tornado")
                         )
                 viz.pptx_export.save(
                     pptx_figs,
@@ -1542,20 +1583,25 @@
                 )
             except (ImportError, ModuleNotFoundError) as e:
                 if "kaleido" in str(e).lower() or "chrome" in str(e).lower():
-                    logger.error(f"PPTX export failed due to missing dependency: {e}")
+                    logger.error(
+                        f"PPTX export failed due to missing dependency: {e}")
                     print("❌ PPTX export failed: Kaleido or Chrome/Chromium required")
                     print(
                         "💡 Install with: pip install kaleido (preferred) or sudo apt-get install chromium-browser"
                     )
                 elif "pptx" in str(e).lower() or "python-pptx" in str(e).lower():
-                    logger.error(f"PPTX export failed due to missing python-pptx: {e}")
+                    logger.error(
+                        f"PPTX export failed due to missing python-pptx: {e}")
                     print("❌ PPTX export failed: python-pptx required")
                     print("💡 Install with: pip install python-pptx")
                 else:
-                    logger.error(f"PPTX export failed due to missing module: {e}")
-                    print(f"❌ PPTX export failed due to missing dependency: {e}")
+                    logger.error(
+                        f"PPTX export failed due to missing module: {e}")
+                    print(
+                        f"❌ PPTX export failed due to missing dependency: {e}")
             except (OSError, PermissionError) as e:
-                logger.error(f"PPTX export failed due to file system issue: {e}")
+                logger.error(
+                    f"PPTX export failed due to file system issue: {e}")
                 print(f"❌ PPTX export failed: Cannot write file - {e}")
                 print("💡 Check file permissions and available disk space")
             except (ValueError, TypeError) as e:
@@ -1614,7 +1660,8 @@
                 logger.error(
                     f"Dashboard launch failed with exit code {e.returncode}: {e}"
                 )
-                print(f"❌ Dashboard launch failed with exit code {e.returncode}")
+                print(
+                    f"❌ Dashboard launch failed with exit code {e.returncode}")
                 print("💡 Common solutions:")
                 print("   • Install Streamlit: pip install streamlit")
                 print("   • Check if 'dashboard/app.py' is valid Python code")
@@ -1622,14 +1669,18 @@
                 _emit_run_end()
                 return
             except ImportError as e:
-                logger.error(f"Dashboard launch failed due to missing streamlit: {e}")
-                print(f"❌ Dashboard launch failed: Streamlit not available - {e}")
+                logger.error(
+                    f"Dashboard launch failed due to missing streamlit: {e}")
+                print(
+                    f"❌ Dashboard launch failed: Streamlit not available - {e}")
                 print("💡 Install Streamlit: pip install streamlit")
                 _emit_run_end()
                 return
             except (OSError, PermissionError) as e:
-                logger.error(f"Dashboard launch failed due to system issue: {e}")
-                print(f"❌ Dashboard launch failed: System/permission error - {e}")
+                logger.error(
+                    f"Dashboard launch failed due to system issue: {e}")
+                print(
+                    f"❌ Dashboard launch failed: System/permission error - {e}")
                 print("💡 Check file permissions and system resources")
                 _emit_run_end()
                 return
