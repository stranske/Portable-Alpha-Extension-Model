"""Command-line interface for running simulations.

Additional options allow exporting visualisations and launching the
Streamlit dashboard after a run.

CLI flags:
    --png / --pdf / --pptx  Static exports (can be combined)
    --html                 Save interactive HTML
    --gif                  Animated export of monthly paths
    --alt-text TEXT        Alt text for HTML/PPTX exports
    --packet               Committee-ready export packet (PPTX + Excel)
    --dashboard            Launch Streamlit dashboard after run
"""

from __future__ import annotations

import argparse
import json
import logging
import sys
from typing import Optional, Sequence, TYPE_CHECKING
from pathlib import Path

import pandas as pd
from rich.console import Console
from rich.panel import Panel
from rich.text import Text

if TYPE_CHECKING:
    import numpy as np

from . import (
    RunFlags,
    draw_financing_series,
    draw_joint_returns,
    export_to_excel,
    load_config,
    load_index_returns,
)
from .agents.registry import build_from_config
from .stress import STRESS_PRESETS, apply_stress_preset
from .backend import set_backend
from .random import spawn_agent_rngs, spawn_rngs
from .reporting.console import print_summary
from .reporting.sweep_excel import export_sweep_results
from .reporting.attribution import compute_sleeve_return_attribution
from .sim.covariance import build_cov_matrix
from .sim.metrics import summary_table
from .simulations import simulate_agents
from .sweep import run_parameter_sweep
from .manifest import ManifestWriter
from .viz.utils import safe_to_numpy
from .sleeve_suggestor import suggest_sleeve_sizes

# Configure logger for this module
logger = logging.getLogger(__name__)

def create_enhanced_summary(
    returns_map: dict[str, np.ndarray],
    *,
    benchmark: str | None = None,
) -> pd.DataFrame:
    """Create summary table with standard breach and shortfall defaults."""

    return summary_table(returns_map, benchmark=benchmark)


def print_enhanced_summary(summary: pd.DataFrame) -> None:
    """Print enhanced summary with explanations."""
    console = Console()

    # Print explanatory header
    explanation = Text()
    explanation.append("Portfolio Analysis Results\n", style="bold blue")
    explanation.append("Metrics Explanation:\n", style="bold")
    explanation.append("• AnnReturn: Annualized return (%)\n")
    explanation.append("• AnnVol: Annualized volatility (%)\n")
    explanation.append("• VaR: Value at Risk (95% confidence)\n")
    explanation.append("• BreachProb: Probability of monthly loss > 2%\n")
    if "ShortfallProb" in summary.columns:
        explanation.append("• ShortfallProb: Probability of annual loss > 5%\n")
    explanation.append("• TE: Tracking Error vs benchmark\n")

    console.print(Panel(explanation, title="Understanding Your Results"))

    # Print the table
    print_summary(summary)

    # Print additional guidance
    guidance = Text()
    guidance.append("\n💡 Interpretation Tips:\n", style="bold green")
    guidance.append("• Lower ShortfallProb is better (< 5% is typically good)\n")
    guidance.append(
        "• Higher AnnReturn with lower AnnVol indicates better risk-adjusted returns\n"
    )
    guidance.append("• TE shows how much each strategy deviates from the benchmark\n")

    console.print(guidance)


def main(argv: Optional[Sequence[str]] = None) -> None:
    parser = argparse.ArgumentParser(description="Portable Alpha simulation")
    parser.add_argument("--config", required=True, help="YAML config file")
    parser.add_argument("--index", required=True, help="Index returns CSV")
    parser.add_argument("--output", default="Outputs.xlsx", help="Output workbook")
    parser.add_argument(
        "--mode",
        choices=["capital", "returns", "alpha_shares", "vol_mult"],
        default="returns",
        help="Parameter sweep analysis mode",
    )
    parser.add_argument(
        "--stress-preset",
        choices=sorted(STRESS_PRESETS.keys()),
        help="Apply predefined stress scenario",
    )
    parser.add_argument(
        "--pivot",
        action="store_true",
        help="Write all raw returns in a single long-format sheet",
    )
    parser.add_argument(
        "--backend",
        choices=["numpy", "cupy"],
        default="numpy",
        help="Computation backend",
    )
    parser.add_argument(
        "--seed",
        type=int,
        default=None,
        help="Random seed for reproducible simulations",
    )
    parser.add_argument("--png", action="store_true", help="Export PNG chart")
    parser.add_argument("--pdf", action="store_true", help="Export PDF chart")
    parser.add_argument(
        "--pptx",
        action="store_true",
        help="Export PPTX file with charts",
    )
    parser.add_argument("--html", action="store_true", help="Export HTML chart")
    parser.add_argument(
        "--gif",
        action="store_true",
        help="Export GIF animation of monthly paths",
    )
    parser.add_argument(
        "--alt-text",
        dest="alt_text",
        help="Alt text for HTML/PPTX exports",
    )
    parser.add_argument(
        "--packet",
        action="store_true",
        help="Export comprehensive committee packet (PPTX + Excel)",
    )
    parser.add_argument(
        "--sensitivity",
        action="store_true",
        help="Run one-factor sensitivity analysis on key parameters and include a tornado chart in packet/Excel exports",
    )
    parser.add_argument(
        "--dashboard",
        action="store_true",
        help="Launch Streamlit dashboard after run",
    )
    parser.add_argument(
        "--suggest-sleeves",
        action="store_true",
        help="Suggest feasible sleeve allocations before running",
    )
    parser.add_argument(
        "--tradeoff-table",
        action="store_true",
        help="Compute sleeve trade-off table and include in Excel/packet",
    )
    parser.add_argument(
        "--tradeoff-top",
        type=int,
        default=10,
        help="Top-N rows to include in the trade-off table",
    )
    parser.add_argument(
        "--max-te",
        type=float,
        default=0.02,
        help="Maximum tracking error for sleeve suggestions",
    )
    parser.add_argument(
        "--max-breach",
        type=float,
        default=0.05,
        help="Maximum breach probability for sleeve suggestions",
    )
    parser.add_argument(
        "--max-cvar",
        type=float,
        default=0.03,
        help="Maximum CVaR for sleeve suggestions",
    )
    parser.add_argument(
        "--sleeve-step",
        type=float,
        default=0.25,
        help="Grid step size for sleeve suggestions",
    )
    # Optional sleeve bounds (in capital mm units)
    parser.add_argument("--min-external", type=float, default=None, help="Minimum ExternalPA capital (mm)")
    parser.add_argument("--max-external", type=float, default=None, help="Maximum ExternalPA capital (mm)")
    parser.add_argument("--min-active", type=float, default=None, help="Minimum ActiveExt capital (mm)")
    parser.add_argument("--max-active", type=float, default=None, help="Maximum ActiveExt capital (mm)")
    parser.add_argument("--min-internal", type=float, default=None, help="Minimum InternalPA capital (mm)")
    parser.add_argument("--max-internal", type=float, default=None, help="Maximum InternalPA capital (mm)")
    args = parser.parse_args(argv)

    flags = RunFlags(
        save_xlsx=args.output,
        png=args.png,
        pdf=args.pdf,
        pptx=args.pptx,
        html=args.html,
        gif=args.gif,
        dashboard=args.dashboard,
        alt_text=args.alt_text,
        packet=args.packet,
    )

    set_backend(args.backend)

    rng_returns = spawn_rngs(args.seed, 1)[0]
    fin_rngs = spawn_agent_rngs(
        args.seed,
        ["internal", "external_pa", "active_ext"],
    )

    cfg = load_config(args.config)
    if args.mode is not None:
        cfg = cfg.model_copy(update={"analysis_mode": args.mode})
    if args.stress_preset:
        cfg = apply_stress_preset(cfg, args.stress_preset)
    
    # Capture raw params BEFORE any config modifications
    raw_params = cfg.model_dump()
    
    idx_series = load_index_returns(args.index)

    # Ensure idx_series is a pandas Series for type safety
    if isinstance(idx_series, pd.DataFrame):
        idx_series = idx_series.squeeze()
        if not isinstance(idx_series, pd.Series):
            raise ValueError("Index data must be convertible to pandas Series")
    elif not isinstance(idx_series, pd.Series):
        raise ValueError("Index data must be a pandas Series")

    # Handle sleeve suggestion if requested
    if args.suggest_sleeves:
        suggestions = suggest_sleeve_sizes(
            cfg,
            idx_series,
            max_te=args.max_te,
            max_breach=args.max_breach,
            max_cvar=args.max_cvar,
            step=args.sleeve_step,
            min_external=args.min_external,
            max_external=args.max_external,
            min_active=args.min_active,
            max_active=args.max_active,
            min_internal=args.min_internal,
            max_internal=args.max_internal,
            seed=args.seed,
        )
        if suggestions.empty:
            print("No feasible sleeve allocations found.")
            return
        print(suggestions.to_string(index=True))
        choice = input(
            "Select row index to apply and continue (blank to abort): "
        ).strip()
        if not choice:
            print("Aborting run.")
            return
        try:
            idx_sel = int(choice)
            row = suggestions.iloc[idx_sel]
        except (ValueError, IndexError):
            print("Invalid selection. Aborting run.")
            return
        cfg = cfg.model_copy(
            update={
                # Coerce to float for type-checker friendliness
                "external_pa_capital": float(row["external_pa_capital"]),
                "active_ext_capital": float(row["active_ext_capital"]),
                "internal_pa_capital": float(row["internal_pa_capital"]),
            }
        )

    if cfg.analysis_mode in ["capital", "returns", "alpha_shares", "vol_mult"] and not args.sensitivity:
        # Parameter sweep mode
        results = run_parameter_sweep(cfg, idx_series, rng_returns, fin_rngs)
        export_sweep_results(results, filename=args.output)

        # Write reproducibility manifest
        mw = ManifestWriter(Path(args.output).with_name("manifest.json"))
        # Only include args.output in data_files if it exists
        data_files = [args.index, args.config]
        if args.output and Path(args.output).exists():
            data_files.append(args.output)
        mw.write(
            config_path=args.config,
            data_files=data_files,
            seed=args.seed,
            cli_args=vars(args),
        )
        manifest_json = Path(args.output).with_name("manifest.json")
        manifest_data = None
        try:
            if manifest_json.exists():
                manifest_data = json.loads(manifest_json.read_text())
        except (json.JSONDecodeError, FileNotFoundError, PermissionError):
            manifest_data = None
        
        # Handle packet export for parameter sweep mode
        if flags.packet:
            try:
                from .reporting.export_packet import create_export_packet
                from . import viz
                
                # Build consolidated summary from sweep results (similar to export_sweep_results)
                summary_frames = []
                for res in results:
                    summary = res["summary"].copy()
                    summary["ShortfallProb"] = summary.get("ShortfallProb", 0.0)
                    summary["Combination"] = f"Run{res['combination_id']}"
                    summary_frames.append(summary)
                
                if summary_frames:
                    all_summary = pd.concat(summary_frames, ignore_index=True)
                    
                    # Create visualization from consolidated summary
                    if "ShortfallProb" in all_summary.columns:
                        fig = viz.risk_return.make(all_summary)
                    else:
                        fig = viz.sharpe_ladder.make(all_summary)
                    
                    # Create export packet with sweep results
                    base_name = Path(args.output or "parameter_sweep_packet").stem
                    
                    # Create a simplified raw_returns_dict for packet export
                    raw_returns_dict = {"Summary": all_summary}
                    
                    pptx_path, excel_path = create_export_packet(
                        figs=[fig],
                        summary_df=all_summary,
                        raw_returns_dict=raw_returns_dict,
                        inputs_dict={k: raw_params.get(k, "") for k in raw_params},
                        base_filename=base_name,
                        alt_texts=[flags.alt_text] if flags.alt_text else None,
                        pivot=args.pivot,
                        manifest=manifest_data,
                    )
                    print("✅ Parameter sweep export packet created:")
                    print(f"   📊 Excel: {excel_path}")
                    print(f"   📋 PowerPoint: {pptx_path}")
                else:
                    print("⚠️  No summary data available for export packet")
            except RuntimeError as e:
                print(f"❌ Export packet failed: {e}")
            except (ImportError, ModuleNotFoundError) as e:
                logger.error(f"Export packet failed due to missing dependency: {e}")
                print(f"❌ Export packet failed due to missing dependency: {e}")
                print("💡 Install required packages: pip install plotly kaleido openpyxl")
            except (ValueError, TypeError, KeyError) as e:
                logger.error(f"Export packet failed due to data issue: {e}")
                print(f"❌ Export packet failed due to data issue: {e}")
                print("💡 Check your configuration and data inputs")
        
        # Sensitivity analysis can also be applied to parameter sweep results
        if args.sensitivity:
            print("\n🔍 Parameter sweep sensitivity analysis:")
            print("ℹ️  Sensitivity analysis on parameter sweep results shows")
            print("   how different parameter combinations affect outcomes.")
            
            if results:
                sweep_df = pd.concat([res["summary"] for res in results], ignore_index=True)
                base_agents = sweep_df[sweep_df["Agent"] == "Base"]
                if not base_agents.empty and isinstance(base_agents, pd.DataFrame):
                    best_combo = base_agents.loc[base_agents["AnnReturn"].idxmax()]
                    worst_combo = base_agents.loc[base_agents["AnnReturn"].idxmin()]
                    print(f"   📈 Best combination: {best_combo['AnnReturn']:.2f}% AnnReturn")
                    print(f"   📉 Worst combination: {worst_combo['AnnReturn']:.2f}% AnnReturn")
                    print(f"   📊 Range: {best_combo['AnnReturn'] - worst_combo['AnnReturn']:.2f}% difference")
                else:
                    print("   ⚠️  No Base agent results found in sweep")
            else:
                print("   ❌ No sweep results available")
                
        return
    mu_idx = float(idx_series.mean())
    idx_sigma = float(idx_series.std(ddof=1))

    mu_H = cfg.mu_H
    sigma_H = cfg.sigma_H
    mu_E = cfg.mu_E
    sigma_E = cfg.sigma_E
    mu_M = cfg.mu_M
    sigma_M = cfg.sigma_M

    _ = build_cov_matrix(
        cfg.rho_idx_H,
        cfg.rho_idx_E,
        cfg.rho_idx_M,
        cfg.rho_H_E,
        cfg.rho_H_M,
        cfg.rho_E_M,
        idx_sigma,
        sigma_H,
        sigma_E,
        sigma_M,
    )

    params = {
        "mu_idx_month": mu_idx / 12,
        "default_mu_H": mu_H / 12,
        "default_mu_E": mu_E / 12,
        "default_mu_M": mu_M / 12,
        "idx_sigma_month": idx_sigma / 12,
        "default_sigma_H": sigma_H / 12,
        "default_sigma_E": sigma_E / 12,
        "default_sigma_M": sigma_M / 12,
        "rho_idx_H": cfg.rho_idx_H,
        "rho_idx_E": cfg.rho_idx_E,
        "rho_idx_M": cfg.rho_idx_M,
        "rho_H_E": cfg.rho_H_E,
        "rho_H_M": cfg.rho_H_M,
        "rho_E_M": cfg.rho_E_M,
        "internal_financing_mean_month": cfg.internal_financing_mean_month,
        "internal_financing_sigma_month": cfg.internal_financing_sigma_month,
        "internal_spike_prob": cfg.internal_spike_prob,
        "internal_spike_factor": cfg.internal_spike_factor,
        "ext_pa_financing_mean_month": cfg.ext_pa_financing_mean_month,
        "ext_pa_financing_sigma_month": cfg.ext_pa_financing_sigma_month,
        "ext_pa_spike_prob": cfg.ext_pa_spike_prob,
        "ext_pa_spike_factor": cfg.ext_pa_spike_factor,
        "act_ext_financing_mean_month": cfg.act_ext_financing_mean_month,
        "act_ext_financing_sigma_month": cfg.act_ext_financing_sigma_month,
        "act_ext_spike_prob": cfg.act_ext_spike_prob,
        "act_ext_spike_factor": cfg.act_ext_spike_factor,
    }

    N_SIMULATIONS = cfg.N_SIMULATIONS
    N_MONTHS = cfg.N_MONTHS

    r_beta, r_H, r_E, r_M = draw_joint_returns(
        n_months=N_MONTHS,
        n_sim=N_SIMULATIONS,
        params=params,
        rng=rng_returns,
    )
    f_int, f_ext, f_act = draw_financing_series(
        n_months=N_MONTHS,
        n_sim=N_SIMULATIONS,
        params=params,
        rngs=fin_rngs,
    )

    # Build agents based on the configuration
    agents = build_from_config(cfg)

    returns = simulate_agents(agents, r_beta, r_H, r_E, r_M, f_int, f_ext, f_act)

    # Enhanced summary with better defaults and ShortfallProb
    summary = create_enhanced_summary(returns, benchmark="Base")
    inputs_dict = {k: raw_params.get(k, "") for k in raw_params}
    raw_returns_dict = {k: pd.DataFrame(v) for k, v in returns.items()}
    # Attach a sleeve-level return attribution by component for Excel/sunburst
    try:
<<<<<<< HEAD
        rows: list[dict[str, object]] = []
        for agent, arr in returns.items():
            mean_month = float(arr.mean())
            ann = 12.0 * mean_month
            rows.append({"Agent": agent, "Sub": "Total", "Return": ann})
        inputs_dict["_attribution_df"] = pd.DataFrame(rows)
    except (AttributeError, TypeError) as e:
        logger.warning(f"Attribution calculation failed due to data type issue: {e}")
        logger.debug(f"Returns data types: {[(agent, type(arr)) for agent, arr in returns.items()]}")
        # Create empty attribution dataframe as fallback
        inputs_dict["_attribution_df"] = pd.DataFrame(columns=["Agent", "Sub", "Return"])
    except (ValueError, KeyError) as e:
        logger.warning(f"Attribution calculation failed due to configuration issue: {e}")
        logger.debug(f"Returns keys: {list(returns.keys())}")
        # Create empty attribution dataframe as fallback
        inputs_dict["_attribution_df"] = pd.DataFrame(columns=["Agent", "Sub", "Return"])
=======
        inputs_dict["_attribution_df"] = compute_sleeve_return_attribution(cfg, idx_series)
    except Exception:
        # Fallback to a trivial attribution if helper fails
        try:
            rows: list[dict[str, object]] = []
            for agent, arr in returns.items():
                mean_month = float(arr.mean())
                ann = 12.0 * mean_month
                rows.append({"Agent": agent, "Sub": "Total", "Return": ann})
            inputs_dict["_attribution_df"] = pd.DataFrame(rows)
        except Exception:
            pass
>>>>>>> 3d6b62ba
    print_enhanced_summary(summary)
    # Optional: compute trade-off table (non-interactive) and attach for export
    if args.tradeoff_table:
        try:
            trade_df = suggest_sleeve_sizes(
                cfg,
                idx_series,
                max_te=args.max_te,
                max_breach=args.max_breach,
                max_cvar=args.max_cvar,
                step=args.sleeve_step,
                min_external=args.min_external,
                max_external=args.max_external,
                min_active=args.min_active,
                max_active=args.max_active,
                min_internal=args.min_internal,
                max_internal=args.max_internal,
                seed=args.seed,
            )
            if not trade_df.empty:
                inputs_dict["_tradeoff_df"] = trade_df.head(max(1, args.tradeoff_top)).reset_index(drop=True)
        except Exception as e:
            Console().print(
                Panel(
                    f"[bold yellow]Warning:[/bold yellow] Trade-off table computation failed.\n[dim]Reason: {e}[/dim]",
                    title="Trade-off Table",
                    style="yellow"
                )
            )
    # Optional sensitivity analysis (one-factor deltas on AnnReturn)
    if args.sensitivity:
        try:
            from .sim.sensitivity import one_factor_deltas

            # Build a simple evaluator: change a single param, re-run summary AnnReturn for Base
            base_params = {
                "mu_H": cfg.mu_H,
                "sigma_H": cfg.sigma_H,
                "mu_E": cfg.mu_E,
                "sigma_E": cfg.sigma_E,
                "mu_M": cfg.mu_M,
                "sigma_M": cfg.sigma_M,
                "w_beta_H": cfg.w_beta_H,
                "w_alpha_H": cfg.w_alpha_H,
            }
            steps = {
                "mu_H": 0.01,
                "sigma_H": 0.005,
                "mu_E": 0.01,
                "sigma_E": 0.005,
                "mu_M": 0.01,
                "sigma_M": 0.005,
                "w_beta_H": 0.05,
                "w_alpha_H": 0.05,
            }

            def _eval(p: dict[str, float]) -> float:
                # Copy cfg with updates
                mod_cfg = cfg.model_copy(update=p)
                # Recompute params and draws quickly with same RNGs
                mu_idx = float(inputs_dict.get("mu_idx", 0.06))
                idx_sigma = float(inputs_dict.get("sigma_idx", 0.16))
                sigma_H = mod_cfg.sigma_H
                sigma_E = mod_cfg.sigma_E
                sigma_M = mod_cfg.sigma_M
                mu_H = mod_cfg.mu_H
                mu_E = mod_cfg.mu_E
                mu_M = mod_cfg.mu_M
                # Note: We rely on draw_joint_returns to rebuild the covariance from params,
                # so we don't need to materialize the covariance matrix here.
                params_local = {
                    "mu_idx_month": mu_idx / 12,
                    "default_mu_H": mu_H / 12,
                    "default_mu_E": mu_E / 12,
                    "default_mu_M": mu_M / 12,
                    "idx_sigma_month": idx_sigma / 12,
                    "default_sigma_H": sigma_H / 12,
                    "default_sigma_E": sigma_E / 12,
                    "default_sigma_M": sigma_M / 12,
                    "rho_idx_H": mod_cfg.rho_idx_H,
                    "rho_idx_E": mod_cfg.rho_idx_E,
                    "rho_idx_M": mod_cfg.rho_idx_M,
                    "rho_H_E": mod_cfg.rho_H_E,
                    "rho_H_M": mod_cfg.rho_H_M,
                    "rho_E_M": mod_cfg.rho_E_M,
                    # financing left the same for speed
                    "internal_financing_mean_month": mod_cfg.internal_financing_mean_month,
                    "internal_financing_sigma_month": mod_cfg.internal_financing_sigma_month,
                    "internal_spike_prob": mod_cfg.internal_spike_prob,
                    "internal_spike_factor": mod_cfg.internal_spike_factor,
                    "ext_pa_financing_mean_month": mod_cfg.ext_pa_financing_mean_month,
                    "ext_pa_financing_sigma_month": mod_cfg.ext_pa_financing_sigma_month,
                    "ext_pa_spike_prob": mod_cfg.ext_pa_spike_prob,
                    "ext_pa_spike_factor": mod_cfg.ext_pa_spike_factor,
                    "act_ext_financing_mean_month": mod_cfg.act_ext_financing_mean_month,
                    "act_ext_financing_sigma_month": mod_cfg.act_ext_financing_sigma_month,
                    "act_ext_spike_prob": mod_cfg.act_ext_spike_prob,
                    "act_ext_spike_factor": mod_cfg.act_ext_spike_factor,
                }
                r_beta_l, r_H_l, r_E_l, r_M_l = draw_joint_returns(
                    n_months=mod_cfg.N_MONTHS, n_sim=mod_cfg.N_SIMULATIONS, params=params_local, rng=rng_returns
                )
                f_int_l, f_ext_l, f_act_l = f_int, f_ext, f_act
                agents_l = build_from_config(mod_cfg)
                returns_l = simulate_agents(agents_l, r_beta_l, r_H_l, r_E_l, r_M_l, f_int_l, f_ext_l, f_act_l)
                summary_l = create_enhanced_summary(returns_l, benchmark="Base")
                vals = summary_l.loc[summary_l["Agent"] == "Base", "AnnReturn"]
                return float(vals.to_numpy()[0]) if not vals.empty else 0.0

            sens_df = one_factor_deltas(params=base_params, steps=steps, evaluator=_eval)
            inputs_dict["_sensitivity_df"] = sens_df
        except ImportError as e:
            logger.warning(f"Sensitivity analysis module not available: {e}")
            Console().print(
                Panel(
                    f"[bold red]Error:[/bold red] Sensitivity analysis module not found.\n[dim]Reason: {e}[/dim]",
                    title="Sensitivity Analysis",
                    style="red"
                )
            )
        except (KeyError, ValueError) as e:
            logger.error(f"Sensitivity analysis configuration error: {e}")
            logger.debug(f"Base parameters: {base_params}")
            Console().print(
                Panel(
                    f"[bold yellow]Warning:[/bold yellow] Sensitivity analysis failed due to configuration error.\n[dim]Reason: {e}[/dim]\n[dim]Check parameter names and values in your configuration.[/dim]",
                    title="Sensitivity Analysis",
                    style="yellow"
                )
            )
        except TypeError as e:
            logger.error(f"Sensitivity analysis data type error: {e}")
            Console().print(
                Panel(
                    f"[bold yellow]Warning:[/bold yellow] Sensitivity analysis failed due to data type error.\n[dim]Reason: {e}[/dim]\n[dim]Check that all parameters are numeric values.[/dim]",
                    title="Sensitivity Analysis",
                    style="yellow"
                )
            )

    export_to_excel(
        inputs_dict,
        summary,
        raw_returns_dict,
        filename=flags.save_xlsx or "Outputs.xlsx",
        pivot=args.pivot,
    )

    # Optional sensitivity analysis (one-factor deltas on AnnReturn)
    if args.sensitivity:
        try:
            from .sensitivity import one_factor_deltas
            
            print("\n🔍 Running sensitivity analysis...")
            
            # Build a simple evaluator: change a single param, re-run summary AnnReturn for Base
            def _eval(p: dict[str, float]) -> float:
                """Evaluate AnnReturn for Base agent given parameter overrides."""
                mod_cfg = cfg.model_copy(update=p)
                
                # Rebuild covariance matrix with new parameters
                build_cov_matrix(
                    mod_cfg.rho_idx_H,
                    mod_cfg.rho_idx_E,
                    mod_cfg.rho_idx_M,
                    mod_cfg.rho_H_E,
                    mod_cfg.rho_H_M,
                    mod_cfg.rho_E_M,
                    idx_sigma,
                    mod_cfg.sigma_H,
                    mod_cfg.sigma_E,
                    mod_cfg.sigma_M,
                )
                
                params_local = {
                    "mu_idx_month": mu_idx / 12,
                    "default_mu_H": mod_cfg.mu_H / 12,
                    "default_mu_E": mod_cfg.mu_E / 12,
                    "default_mu_M": mod_cfg.mu_M / 12,
                    "idx_sigma_month": idx_sigma / 12,
                    "default_sigma_H": mod_cfg.sigma_H / 12,
                    "default_sigma_E": mod_cfg.sigma_E / 12,
                    "default_sigma_M": mod_cfg.sigma_M / 12,
                    "rho_idx_H": mod_cfg.rho_idx_H,
                    "rho_idx_E": mod_cfg.rho_idx_E,
                    "rho_idx_M": mod_cfg.rho_idx_M,
                    "rho_H_E": mod_cfg.rho_H_E,
                    "rho_H_M": mod_cfg.rho_H_M,
                    "rho_E_M": mod_cfg.rho_E_M,
                    "internal_financing_mean_month": mod_cfg.internal_financing_mean_month,
                    "internal_financing_sigma_month": mod_cfg.internal_financing_sigma_month,
                    "internal_spike_prob": mod_cfg.internal_spike_prob,
                    "internal_spike_factor": mod_cfg.internal_spike_factor,
                    "ext_pa_financing_mean_month": mod_cfg.ext_pa_financing_mean_month,
                    "ext_pa_financing_sigma_month": mod_cfg.ext_pa_financing_sigma_month,
                    "ext_pa_spike_prob": mod_cfg.ext_pa_spike_prob,
                    "ext_pa_spike_factor": mod_cfg.ext_pa_spike_factor,
                    "act_ext_financing_mean_month": mod_cfg.act_ext_financing_mean_month,
                    "act_ext_financing_sigma_month": mod_cfg.act_ext_financing_sigma_month,
                    "act_ext_spike_prob": mod_cfg.act_ext_spike_prob,
                    "act_ext_spike_factor": mod_cfg.act_ext_spike_factor,
                }
                
                r_beta_l, r_H_l, r_E_l, r_M_l = draw_joint_returns(
                    n_months=mod_cfg.N_MONTHS, n_sim=mod_cfg.N_SIMULATIONS, params=params_local, rng=rng_returns
                )
                f_int_l, f_ext_l, f_act_l = draw_financing_series(
                    n_months=mod_cfg.N_MONTHS,
                    n_sim=mod_cfg.N_SIMULATIONS,
                    internal_mean=mod_cfg.internal_financing_mean_month,
                    internal_sigma=mod_cfg.internal_financing_sigma_month,
                    internal_spike_prob=mod_cfg.internal_spike_prob,
                    internal_spike_factor=mod_cfg.internal_spike_factor,
                    ext_pa_mean=mod_cfg.ext_pa_financing_mean_month,
                    ext_pa_sigma=mod_cfg.ext_pa_financing_sigma_month,
                    ext_pa_spike_prob=mod_cfg.ext_pa_spike_prob,
                    ext_pa_spike_factor=mod_cfg.ext_pa_spike_factor,
                    act_ext_mean=mod_cfg.act_ext_financing_mean_month,
                    act_ext_sigma=mod_cfg.act_ext_financing_sigma_month,
                    act_ext_spike_prob=mod_cfg.act_ext_spike_prob,
                    act_ext_spike_factor=mod_cfg.act_ext_spike_factor,
                    rng=rng_financing,
                )
                agents_l = build_from_config(mod_cfg)
                returns_l = simulate_agents(agents_l, r_beta_l, r_H_l, r_E_l, r_M_l, f_int_l, f_ext_l, f_act_l)
                summary_l = create_enhanced_summary(returns_l, benchmark="Base")
                base_row = summary_l[summary_l["Agent"] == "Base"]
                if isinstance(base_row, pd.DataFrame) and not base_row.empty:
                    return float(base_row["AnnReturn"].iloc[0])
                return 0.0

            # Define parameter perturbations to test (±5% relative changes)
            base_params = {
                "mu_H": cfg.mu_H,
                "sigma_H": cfg.sigma_H,
                "mu_E": cfg.mu_E,
                "sigma_E": cfg.sigma_E,
                "mu_M": cfg.mu_M,
                "sigma_M": cfg.sigma_M,
            }
            
            scenarios = {}
            failed_params = []
            skipped_params = []
            
            for param_name, base_value in base_params.items():
                # Test positive perturbation
                pos_key = f"{param_name}_+5%"
                try:
                    pos_value = base_value * 1.05
                    pos_result = _eval({param_name: pos_value})
                    scenarios[pos_key] = pd.DataFrame({"AnnReturn": [pos_result]})
                except (ValueError, ZeroDivisionError) as e:
                    failed_params.append(f"{pos_key}: Configuration error: {str(e)}")
                    skipped_params.append(pos_key)
                    logger.warning(f"Parameter evaluation failed for {pos_key} due to configuration: {e}")
                    print(f"⚠️  Parameter evaluation failed for {pos_key}: {e}")
                except (KeyError, TypeError) as e:
                    failed_params.append(f"{pos_key}: Data type error: {str(e)}")
                    skipped_params.append(pos_key)
                    logger.error(f"Parameter evaluation failed for {pos_key} due to data issue: {e}")
                    print(f"⚠️  Parameter evaluation failed for {pos_key}: {e}")
                
                # Test negative perturbation
                neg_key = f"{param_name}_-5%"
                try:
                    neg_value = base_value * 0.95
                    neg_result = _eval({param_name: neg_value})
                    scenarios[neg_key] = pd.DataFrame({"AnnReturn": [neg_result]})
                except (ValueError, ZeroDivisionError) as e:
                    failed_params.append(f"{neg_key}: Configuration error: {str(e)}")
                    skipped_params.append(neg_key)
                    logger.warning(f"Parameter evaluation failed for {neg_key} due to configuration: {e}")
                    print(f"⚠️  Parameter evaluation failed for {neg_key}: {e}")
                except (KeyError, TypeError) as e:
                    failed_params.append(f"{neg_key}: Data type error: {str(e)}")
                    skipped_params.append(neg_key)
                    logger.error(f"Parameter evaluation failed for {neg_key} due to data issue: {e}")
                    print(f"⚠️  Parameter evaluation failed for {neg_key}: {e}")
            
            if scenarios:
                base_df = summary[summary["Agent"] == "Base"][["AnnReturn"]].copy()
                if not isinstance(base_df, pd.DataFrame):
                    base_df = pd.DataFrame(base_df)
                deltas = one_factor_deltas(base_df, scenarios, value="AnnReturn")
                
                print("\n📊 Sensitivity Analysis Results:")
                print("=" * 50)
                for param, delta in deltas.items():
                    direction = "📈" if delta > 0 else "📉"
                    print(f"{direction} {param:20} | Delta: {delta:+8.4f}%")
                
                if skipped_params:
                    print(f"\n⚠️  Warning: {len(skipped_params)} parameter evaluations failed and were skipped:")
                    for param in skipped_params:
                        print(f"   • {param}")
                    print("\n💡 Consider reviewing parameter ranges or model constraints.")
                
                print(f"\n✅ Sensitivity analysis completed. Evaluated {len(scenarios)} scenarios.")
            else:
                print("❌ All parameter evaluations failed. Sensitivity analysis could not be completed.")
                print("\n📋 Failed parameter details:")
                for failure in failed_params:
                    print(f"   • {failure}")
                
        except ImportError:
            logger.error("Sensitivity analysis module not available")
            print("❌ Sensitivity analysis requires the sensitivity module")
        except (ValueError, KeyError) as e:
            logger.error(f"Sensitivity analysis configuration error: {e}")
            print(f"❌ Sensitivity analysis failed due to configuration error: {e}")
            print("💡 Check your parameter names and values")
        except TypeError as e:
            logger.error(f"Sensitivity analysis data type error: {e}")
            print(f"❌ Sensitivity analysis failed due to data type error: {e}")
            print("💡 Ensure all parameters are numeric values")

    if any([flags.png, flags.pdf, flags.pptx, flags.html, flags.gif, flags.dashboard, flags.packet]):
        pass

    if any([flags.png, flags.pdf, flags.pptx, flags.html, flags.gif, flags.dashboard]):
        from . import viz

        plots = Path("plots")
        plots.mkdir(exist_ok=True)
        if "ShortfallProb" in summary.columns:
            fig = viz.risk_return.make(summary)
        else:
            fig = viz.sharpe_ladder.make(summary)
        stem = plots / "summary"
        
        # Handle packet export first (comprehensive export)
        if flags.packet:
            try:
                from .reporting.export_packet import create_export_packet
                
                # Use base filename from --output or default
                base_name = Path(flags.save_xlsx or "committee_packet").stem
                # Load manifest (if written) for embedding
                manifest_json = Path(flags.save_xlsx or "Outputs.xlsx").with_name("manifest.json")
                manifest_data = None
                try:
                    if manifest_json.exists():
                        manifest_data = json.loads(manifest_json.read_text())
                except (json.JSONDecodeError, FileNotFoundError, PermissionError):
                    manifest_data = None
                pptx_path, excel_path = create_export_packet(
                    figs=[fig],
                    summary_df=summary,
                    raw_returns_dict=raw_returns_dict,
                    inputs_dict=inputs_dict,
                    base_filename=base_name,
                    alt_texts=[flags.alt_text] if flags.alt_text else None,
                    pivot=args.pivot,
                    manifest=manifest_data,
                )
                print("✅ Export packet created:")
                print(f"   📊 Excel: {excel_path}")
                print(f"   📋 PowerPoint: {pptx_path}")
            except RuntimeError as e:
                print(f"❌ Export packet failed: {e}")
                return
            except Exception as e:
                print(f"❌ Unexpected error creating export packet: {e}")
                print("💡 Please check your environment and try individual exports instead.")
                return
        
        # Individual export formats (with improved error handling)
        if flags.png:
            try:
                fig.write_image(stem.with_suffix(".png"))
            except Exception as e:
                if "Chrome" in str(e) or "Kaleido" in str(e) or "Chromium" in str(e):
                    print("❌ PNG export failed: Chrome/Chromium required")
                    print("💡 Install with: sudo apt-get install chromium-browser")
                else:
                    print(f"❌ PNG export failed: {e}")
        if flags.pdf:
            try:
                viz.pdf_export.save(fig, str(stem.with_suffix(".pdf")))
            except Exception as e:
                if "Chrome" in str(e) or "Kaleido" in str(e) or "Chromium" in str(e):
                    print("❌ PDF export failed: Chrome/Chromium required")
                    print("💡 Install with: sudo apt-get install chromium-browser")
                else:
                    print(f"❌ PDF export failed: {e}")
        if flags.pptx:
            try:
                viz.pptx_export.save(
                    [fig],
                    str(stem.with_suffix(".pptx")),
                    alt_texts=[flags.alt_text] if flags.alt_text else None,
                )
            except Exception as e:
                if "Chrome" in str(e) or "Kaleido" in str(e) or "Chromium" in str(e):
                    print("❌ PPTX export failed: Chrome/Chromium required")
                    print("💡 Install with: sudo apt-get install chromium-browser")
                else:
                    print(f"❌ PPTX export failed: {e}")
        if flags.html:
            viz.html_export.save(
                fig,
                str(stem.with_suffix(".html")),
                alt_text=flags.alt_text,
            )
        if flags.gif:
            try:
                arr = safe_to_numpy(next(iter(raw_returns_dict.values())))
            except (ValueError, TypeError) as e:
                print(f"❌ GIF export failed: Data conversion error - {e}")
                print("💡 Check that return data contains only numeric values")
                return
            anim = viz.animation.make(arr)
            try:
                anim.write_image(str(plots / "paths.gif"))
            except Exception as e:
                if "Chrome" in str(e) or "Kaleido" in str(e) or "Chromium" in str(e):
                    print("❌ GIF export failed: Chrome/Chromium required")
                    print("💡 Install with: sudo apt-get install chromium-browser")
                else:
                    print(f"❌ GIF export failed: {e}")
        if flags.dashboard:
            import os
            import subprocess
            import sys

            # Use the same Python interpreter with -m streamlit to ensure venv
            try:
                dashboard_path = Path("dashboard/app.py")
                if not dashboard_path.exists():
                    raise FileNotFoundError(f"Dashboard file not found: {dashboard_path}")
                
                subprocess.run(
                    [sys.executable, "-m", "streamlit", "run", "dashboard/app.py"],
                    check=True,
                    cwd=os.getcwd(),
                )
            except FileNotFoundError as e:
                print(f"❌ Dashboard launch failed: {e}")
                print("💡 Ensure the dashboard files are present in the 'dashboard/' directory.")
                return
            except subprocess.CalledProcessError as e:
                print(f"❌ Dashboard launch failed with exit code {e.returncode}")
                print("💡 Common solutions:")
                print("   • Install Streamlit: pip install streamlit")
                print("   • Check if 'dashboard/app.py' is valid Python code")
                print("   • Verify your Python environment is properly configured")
                return
            except Exception as e:
                print(f"❌ Unexpected error launching dashboard: {e}")
                print("💡 Please check your Python environment and try running manually:")
                print(f"   {sys.executable} -m streamlit run dashboard/app.py")
                return


if __name__ == "__main__":  # pragma: no cover - CLI entry point
    main()<|MERGE_RESOLUTION|>--- conflicted
+++ resolved
@@ -474,7 +474,6 @@
     raw_returns_dict = {k: pd.DataFrame(v) for k, v in returns.items()}
     # Attach a sleeve-level return attribution by component for Excel/sunburst
     try:
-<<<<<<< HEAD
         rows: list[dict[str, object]] = []
         for agent, arr in returns.items():
             mean_month = float(arr.mean())
@@ -491,20 +490,6 @@
         logger.debug(f"Returns keys: {list(returns.keys())}")
         # Create empty attribution dataframe as fallback
         inputs_dict["_attribution_df"] = pd.DataFrame(columns=["Agent", "Sub", "Return"])
-=======
-        inputs_dict["_attribution_df"] = compute_sleeve_return_attribution(cfg, idx_series)
-    except Exception:
-        # Fallback to a trivial attribution if helper fails
-        try:
-            rows: list[dict[str, object]] = []
-            for agent, arr in returns.items():
-                mean_month = float(arr.mean())
-                ann = 12.0 * mean_month
-                rows.append({"Agent": agent, "Sub": "Total", "Return": ann})
-            inputs_dict["_attribution_df"] = pd.DataFrame(rows)
-        except Exception:
-            pass
->>>>>>> 3d6b62ba
     print_enhanced_summary(summary)
     # Optional: compute trade-off table (non-interactive) and attach for export
     if args.tradeoff_table:
