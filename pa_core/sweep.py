--- conflicted
+++ resolved
@@ -18,13 +18,7 @@
     _HAS_TQDM = False
 
 from .agents.registry import build_from_config
-from .config import (
-    CANONICAL_RETURN_UNIT,
-    ModelConfig,
-    annual_mean_to_monthly,
-    annual_vol_to_monthly,
-    normalize_share,
-)
+from .config import ModelConfig, normalize_share
 from .random import spawn_agent_rngs, spawn_rngs
 from .sim import draw_financing_series, draw_joint_returns, prepare_return_shocks
 from .sim.covariance import build_cov_matrix
@@ -32,7 +26,6 @@
 from .sim.params import build_financing_params, build_return_params, build_simulation_params
 from .simulations import simulate_agents
 from .types import GeneratorLike
-from .units import normalize_index_series
 from .validators import select_vol_regime_sigma
 
 
@@ -84,10 +77,10 @@
                         cfg.alpha_ext_vol_step_pct,
                     ):
                         yield {
-                            "mu_H": annual_mean_to_monthly(mu_H / 100),
-                            "sigma_H": annual_vol_to_monthly(sigma_H / 100),
-                            "mu_E": annual_mean_to_monthly(mu_E / 100),
-                            "sigma_E": annual_vol_to_monthly(sigma_E / 100),
+                            "mu_H": mu_H / 100,
+                            "sigma_H": sigma_H / 100,
+                            "mu_E": mu_E / 100,
+                            "sigma_E": sigma_E / 100,
                         }
     elif cfg.analysis_mode == "alpha_shares":
         for theta_extpa in np.arange(
@@ -172,10 +165,6 @@
     """
     results: List[Dict[str, Any]] = []
 
-    index_series = normalize_index_series(
-        index_series,
-        getattr(cfg, "input_return_unit", CANONICAL_RETURN_UNIT),
-    )
     mu_idx = float(index_series.mean())
     idx_sigma, _, _ = select_vol_regime_sigma(
         index_series,
@@ -330,14 +319,6 @@
         sigma_h_cov = float(sigma_vec[1])
         sigma_e_cov = float(sigma_vec[2])
         sigma_m_cov = float(sigma_vec[3])
-<<<<<<< HEAD
-        params = build_simulation_params(mod_cfg, mu_idx=mu_idx, idx_sigma=idx_sigma_cov)
-        params.update(
-            {
-                "default_sigma_H": sigma_h_cov,
-                "default_sigma_E": sigma_e_cov,
-                "default_sigma_M": sigma_m_cov,
-=======
         params = build_simulation_params(
             mod_cfg,
             mu_idx=mu_idx,
@@ -346,7 +327,6 @@
                 "default_sigma_H": sigma_h_cov / 12,
                 "default_sigma_E": sigma_e_cov / 12,
                 "default_sigma_M": sigma_m_cov / 12,
->>>>>>> 5ae7baa6
                 "rho_idx_H": float(corr_mat[0, 1]),
                 "rho_idx_E": float(corr_mat[0, 2]),
                 "rho_idx_M": float(corr_mat[0, 3]),
