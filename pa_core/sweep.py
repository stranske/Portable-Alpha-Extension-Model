from __future__ import annotations

import copy
import hashlib
import json
import logging
from typing import Any, Callable, Dict, Iterator, List, Optional

import numpy as np
import pandas as pd

# tqdm is optional; provide a no-op fallback wrapper to avoid hard dependency at import time
try:
    from tqdm import tqdm as _tqdm

    _HAS_TQDM = True
except ImportError:  # pragma: no cover - fallback when tqdm is unavailable
    _HAS_TQDM = False

from .agents.registry import build_from_config
from .config import ModelConfig, normalize_share
from .random import spawn_agent_rngs, spawn_rngs
from .sim import draw_financing_series, draw_joint_returns, prepare_return_shocks
from .sim.covariance import build_cov_matrix
from .sim.metrics import summary_table
from .sim.params import build_financing_params, build_return_params, build_simulation_params
from .simulations import simulate_agents
from .validators import select_vol_regime_sigma


def progress_bar(iterable: Any, total: Optional[int] = None, desc: Optional[str] = None) -> Any:
    if _HAS_TQDM:
        return _tqdm(iterable, total=total, desc=desc)  # type: ignore[name-defined]
    return iterable


def generate_parameter_combinations(cfg: ModelConfig) -> Iterator[Dict[str, Any]]:
    """Generate parameter combinations based on ``analysis_mode``."""
    if cfg.analysis_mode == "capital":
        for ext_pct in np.arange(
            0,
            cfg.max_external_combined_pct + cfg.external_step_size_pct,
            cfg.external_step_size_pct,
        ):
            for act_pct in np.arange(
                0,
                ext_pct + cfg.external_step_size_pct,
                cfg.external_step_size_pct,
            ):
                ext_pa_pct = ext_pct - act_pct
                internal_pct = 100 - ext_pct
                yield {
                    "external_pa_capital": (ext_pa_pct / 100) * cfg.total_fund_capital,
                    "active_ext_capital": (act_pct / 100) * cfg.total_fund_capital,
                    "internal_pa_capital": (internal_pct / 100) * cfg.total_fund_capital,
                }
    elif cfg.analysis_mode == "returns":
        for mu_H in np.arange(
            cfg.in_house_return_min_pct,
            cfg.in_house_return_max_pct + cfg.in_house_return_step_pct,
            cfg.in_house_return_step_pct,
        ):
            for sigma_H in np.arange(
                cfg.in_house_vol_min_pct,
                cfg.in_house_vol_max_pct + cfg.in_house_vol_step_pct,
                cfg.in_house_vol_step_pct,
            ):
                for mu_E in np.arange(
                    cfg.alpha_ext_return_min_pct,
                    cfg.alpha_ext_return_max_pct + cfg.alpha_ext_return_step_pct,
                    cfg.alpha_ext_return_step_pct,
                ):
                    for sigma_E in np.arange(
                        cfg.alpha_ext_vol_min_pct,
                        cfg.alpha_ext_vol_max_pct + cfg.alpha_ext_vol_step_pct,
                        cfg.alpha_ext_vol_step_pct,
                    ):
                        yield {
                            "mu_H": mu_H / 100,
                            "sigma_H": sigma_H / 100,
                            "mu_E": mu_E / 100,
                            "sigma_E": sigma_E / 100,
                        }
    elif cfg.analysis_mode == "alpha_shares":
        for theta_extpa in np.arange(
            cfg.external_pa_alpha_min_pct,
            cfg.external_pa_alpha_max_pct + cfg.external_pa_alpha_step_pct,
            cfg.external_pa_alpha_step_pct,
        ):
            for active_share in np.arange(
                cfg.active_share_min_pct,
                cfg.active_share_max_pct + cfg.active_share_step_pct,
                cfg.active_share_step_pct,
            ):
                yield {
                    "theta_extpa": normalize_share(theta_extpa),
                    "active_share": normalize_share(active_share),
                }
    elif cfg.analysis_mode == "vol_mult":
        for sd_mult in np.arange(
            cfg.sd_multiple_min,
            cfg.sd_multiple_max + cfg.sd_multiple_step,
            cfg.sd_multiple_step,
        ):
            yield {
                "sigma_H": cfg.sigma_H * sd_mult,
                "sigma_E": cfg.sigma_E * sd_mult,
                "sigma_M": cfg.sigma_M * sd_mult,
            }
    else:
        raise ValueError(f"Unsupported analysis mode: {cfg.analysis_mode}")


logger = logging.getLogger(__name__)

"""Module-level cached empty DataFrame used for sweep results shape."""
EMPTY_RESULTS_COLUMNS: pd.Index = pd.Index(
    [
        "Agent",
        "AnnReturn",
        "AnnVol",
        "VaR",
        "CVaR",
        "MaxDD",
        "TimeUnderWater",
        "BreachProb",
        "BreachCount",
        "ShortfallProb",
        "TE",
        "combination_id",
    ],
    dtype="object",
)
_EMPTY_RESULTS_DF: pd.DataFrame = pd.DataFrame(columns=EMPTY_RESULTS_COLUMNS)


def _get_empty_results_dataframe() -> pd.DataFrame:
    """Return a copy of the cached empty DataFrame for sweep results."""
    return _EMPTY_RESULTS_DF.copy()


def _cov_to_corr_and_sigma(cov: np.ndarray) -> tuple[np.ndarray, np.ndarray]:
    sigma = np.sqrt(np.clip(np.diag(cov), 0.0, None))
    denom = np.outer(sigma, sigma)
    corr = np.divide(cov, denom, out=np.eye(cov.shape[0]), where=denom != 0.0)
    return sigma, corr


def run_parameter_sweep(
    cfg: ModelConfig,
    index_series: pd.Series,
    rng_returns: np.random.Generator,
    fin_rngs: Dict[str, np.random.Generator],
    seed: Optional[int] = None,
    progress: Optional[Callable[[int, int], None]] = None,
) -> List[Dict[str, Any]]:
    """Run the parameter sweep and collect results.

    Parameters
    ----------
    progress:
        Optional callback accepting ``(current, total)`` to report progress. When
        ``None``, a ``tqdm`` progress bar is displayed.
    """
    results: List[Dict[str, Any]] = []

    mu_idx = float(index_series.mean())
    idx_sigma, _, _ = select_vol_regime_sigma(
        index_series,
        regime=cfg.vol_regime,
        window=cfg.vol_regime_window,
    )
    n_samples = int(len(index_series))

    # Pre-compute combinations for progress tracking
    combos = list(generate_parameter_combinations(cfg))
    total = len(combos)
    logger.info("Starting parameter sweep", extra={"total_combinations": total})

    override_keys: set[str] = set()
    for overrides in combos:
        override_keys.update(overrides.keys())
    shock_incompatible_keys = {
        "rho_idx_H",
        "rho_idx_E",
        "rho_idx_M",
        "rho_H_E",
        "rho_H_M",
        "rho_E_M",
        "return_distribution",
        "return_t_df",
        "return_copula",
        "return_distribution_idx",
        "return_distribution_H",
        "return_distribution_E",
        "return_distribution_M",
    }
    financing_keys = {
        "internal_financing_mean_month",
        "internal_financing_sigma_month",
        "internal_spike_prob",
        "internal_spike_factor",
        "ext_pa_financing_mean_month",
        "ext_pa_financing_sigma_month",
        "ext_pa_spike_prob",
        "ext_pa_spike_factor",
        "act_ext_financing_mean_month",
        "act_ext_financing_sigma_month",
        "act_ext_spike_prob",
        "act_ext_spike_factor",
    }
    sigma_override_keys = {"sigma_H", "sigma_E", "sigma_M"}
    reuse_return_shocks = not override_keys.intersection(shock_incompatible_keys)
    reuse_financing_series = not override_keys.intersection(financing_keys)
    if cfg.covariance_shrinkage != "none" and override_keys.intersection(sigma_override_keys):
        reuse_return_shocks = False

    # Common random numbers: reset RNGs before each combination so parameter
    # changes are compared against identical random draws. When a master seed
    # is provided, derive the baseline RNG state from that seed.
    if seed is None:
        rng_returns_state = copy.deepcopy(rng_returns.bit_generator.state)
        fin_rng_states = {
            name: copy.deepcopy(rng.bit_generator.state) for name, rng in fin_rngs.items()
        }
    else:
        base_rng_returns = spawn_rngs(seed, 1)[0]
        base_fin_rngs = spawn_agent_rngs(seed, list(fin_rngs.keys()))
        rng_returns_state = copy.deepcopy(base_rng_returns.bit_generator.state)
        fin_rng_states = {
            name: copy.deepcopy(base_fin_rngs[name].bit_generator.state) for name in fin_rngs.keys()
        }

    return_shocks = None
    if reuse_return_shocks:
<<<<<<< HEAD
        base_cov = build_cov_matrix(
            cfg.rho_idx_H,
            cfg.rho_idx_E,
            cfg.rho_idx_M,
            cfg.rho_H_E,
            cfg.rho_H_M,
            cfg.rho_E_M,
            idx_sigma,
            cfg.sigma_H,
            cfg.sigma_E,
            cfg.sigma_M,
            covariance_shrinkage=cfg.covariance_shrinkage,
            n_samples=n_samples,
        )
        _, base_corr = _cov_to_corr_and_sigma(base_cov)
        shock_params = {
            "return_distribution": cfg.return_distribution,
            "return_t_df": cfg.return_t_df,
            "return_copula": cfg.return_copula,
            "return_distribution_idx": cfg.return_distribution_idx,
            "return_distribution_H": cfg.return_distribution_H,
            "return_distribution_E": cfg.return_distribution_E,
            "return_distribution_M": cfg.return_distribution_M,
            "rho_idx_H": float(base_corr[0, 1]),
            "rho_idx_E": float(base_corr[0, 2]),
            "rho_idx_M": float(base_corr[0, 3]),
            "rho_H_E": float(base_corr[1, 2]),
            "rho_H_M": float(base_corr[1, 3]),
            "rho_E_M": float(base_corr[2, 3]),
        }
=======
        shock_params = build_return_params(cfg, mu_idx=mu_idx, idx_sigma=idx_sigma)
>>>>>>> fcfe759d
        rng_returns_base = spawn_rngs(None, 1)[0]
        rng_returns_base.bit_generator.state = copy.deepcopy(rng_returns_state)
        return_shocks = prepare_return_shocks(
            n_months=cfg.N_MONTHS,
            n_sim=cfg.N_SIMULATIONS,
            params=shock_params,
            rng=rng_returns_base,
        )

    financing_series = None
    if reuse_financing_series:
        financing_params = build_financing_params(cfg)
        fin_rngs_base: Dict[str, np.random.Generator] = {}
        for name in fin_rngs.keys():
            tmp_rng = spawn_rngs(None, 1)[0]
            tmp_rng.bit_generator.state = copy.deepcopy(fin_rng_states[name])
            fin_rngs_base[name] = tmp_rng
        financing_series = draw_financing_series(
            n_months=cfg.N_MONTHS,
            n_sim=cfg.N_SIMULATIONS,
            params=financing_params,
            rngs=fin_rngs_base,
        )

    iterator = enumerate(combos)
    if progress is None:
        iterator = enumerate(progress_bar(combos, total=total, desc="sweep"))

    for i, overrides in iterator:
        if return_shocks is None:
            rng_returns.bit_generator.state = copy.deepcopy(rng_returns_state)
        if financing_series is None:
            for name, rng in fin_rngs.items():
                rng.bit_generator.state = copy.deepcopy(fin_rng_states[name])

        mod_cfg = cfg.model_copy(update=overrides)

        cov = build_cov_matrix(
            mod_cfg.rho_idx_H,
            mod_cfg.rho_idx_E,
            mod_cfg.rho_idx_M,
            mod_cfg.rho_H_E,
            mod_cfg.rho_H_M,
            mod_cfg.rho_E_M,
            idx_sigma,
            mod_cfg.sigma_H,
            mod_cfg.sigma_E,
            mod_cfg.sigma_M,
            covariance_shrinkage=mod_cfg.covariance_shrinkage,
            n_samples=n_samples,
        )
<<<<<<< HEAD
        sigma_vec, corr_mat = _cov_to_corr_and_sigma(cov)
        idx_sigma_cov = float(sigma_vec[0])
        sigma_h_cov = float(sigma_vec[1])
        sigma_e_cov = float(sigma_vec[2])
        sigma_m_cov = float(sigma_vec[3])
        params = {
            "mu_idx_month": mu_idx / 12,
            "default_mu_H": mod_cfg.mu_H / 12,
            "default_mu_E": mod_cfg.mu_E / 12,
            "default_mu_M": mod_cfg.mu_M / 12,
            "idx_sigma_month": idx_sigma_cov / 12,
            "default_sigma_H": sigma_h_cov / 12,
            "default_sigma_E": sigma_e_cov / 12,
            "default_sigma_M": sigma_m_cov / 12,
            "rho_idx_H": float(corr_mat[0, 1]),
            "rho_idx_E": float(corr_mat[0, 2]),
            "rho_idx_M": float(corr_mat[0, 3]),
            "rho_H_E": float(corr_mat[1, 2]),
            "rho_H_M": float(corr_mat[1, 3]),
            "rho_E_M": float(corr_mat[2, 3]),
            "return_distribution": mod_cfg.return_distribution,
            "return_t_df": mod_cfg.return_t_df,
            "return_copula": mod_cfg.return_copula,
            "return_distribution_idx": mod_cfg.return_distribution_idx,
            "return_distribution_H": mod_cfg.return_distribution_H,
            "return_distribution_E": mod_cfg.return_distribution_E,
            "return_distribution_M": mod_cfg.return_distribution_M,
            "internal_financing_mean_month": mod_cfg.internal_financing_mean_month,
            "internal_financing_sigma_month": mod_cfg.internal_financing_sigma_month,
            "internal_spike_prob": mod_cfg.internal_spike_prob,
            "internal_spike_factor": mod_cfg.internal_spike_factor,
            "ext_pa_financing_mean_month": mod_cfg.ext_pa_financing_mean_month,
            "ext_pa_financing_sigma_month": mod_cfg.ext_pa_financing_sigma_month,
            "ext_pa_spike_prob": mod_cfg.ext_pa_spike_prob,
            "ext_pa_spike_factor": mod_cfg.ext_pa_spike_factor,
            "act_ext_financing_mean_month": mod_cfg.act_ext_financing_mean_month,
            "act_ext_financing_sigma_month": mod_cfg.act_ext_financing_sigma_month,
            "act_ext_spike_prob": mod_cfg.act_ext_spike_prob,
            "act_ext_spike_factor": mod_cfg.act_ext_spike_factor,
        }
=======
        params = build_simulation_params(mod_cfg, mu_idx=mu_idx, idx_sigma=idx_sigma)
>>>>>>> fcfe759d

        r_beta, r_H, r_E, r_M = draw_joint_returns(
            n_months=mod_cfg.N_MONTHS,
            n_sim=mod_cfg.N_SIMULATIONS,
            params=params,
            rng=None if return_shocks is not None else rng_returns,
            shocks=return_shocks,
        )
        if financing_series is None:
            f_int, f_ext, f_act = draw_financing_series(
                n_months=mod_cfg.N_MONTHS,
                n_sim=mod_cfg.N_SIMULATIONS,
                params=params,
                rngs=fin_rngs,
            )
        else:
            f_int, f_ext, f_act = financing_series

        agents = build_from_config(mod_cfg)
        returns = simulate_agents(
            agents,
            r_beta,
            r_H,
            r_E,
            r_M,
            f_int,
            f_ext,
            f_act,
        )

        summary = summary_table(returns, benchmark="Base")
        results.append(
            {
                "combination_id": i,
                "parameters": overrides,
                "summary": summary,
            }
        )

        if progress is not None:
            progress(i + 1, total)
        else:
            logger.debug("sweep step", extra={"current": i + 1, "total": total})

    logger.info("Parameter sweep complete")
    return results


# ---------------------------------------------------------------------------
# Cached sweep and result helpers

_SWEEP_CACHE: Dict[str, List[Dict[str, Any]]] = {}


def _make_cache_key(cfg: ModelConfig, index_series: pd.Series, seed: int) -> str:
    """Return a hash key for caching parameter sweeps."""
    cfg_json = json.dumps(cfg.model_dump(), sort_keys=True)
    # Use getattr to avoid static checker complaining about pandas.util access
    hash_fn = getattr(pd, "util").hash_pandas_object  # type: ignore[attr-defined]
    idx_hash = hashlib.sha256(hash_fn(index_series).values.tobytes()).hexdigest()
    return hashlib.sha256((cfg_json + idx_hash + str(seed)).encode()).hexdigest()


def run_parameter_sweep_cached(
    cfg: ModelConfig,
    index_series: pd.Series,
    seed: int,
    progress: Optional[Callable[[int, int], None]] = None,
) -> List[Dict[str, Any]]:
    """Run ``run_parameter_sweep`` with simple in-memory caching.

    The cache key is derived from the configuration, index series and seed.
    Subsequent calls with identical parameters return the cached results
    without re-running the simulation.
    """
    key = _make_cache_key(cfg, index_series, seed)
    if key not in _SWEEP_CACHE:
        rng_returns = spawn_rngs(seed, 1)[0]
        fin_rngs = spawn_agent_rngs(seed, ["internal", "external_pa", "active_ext"])
        _SWEEP_CACHE[key] = run_parameter_sweep(
            cfg, index_series, rng_returns, fin_rngs, seed=seed, progress=progress
        )
    results = _SWEEP_CACHE[key]
    if progress is not None:
        progress(len(results), len(results))
    return results


def sweep_results_to_dataframe(results: List[Dict[str, Any]]) -> pd.DataFrame:
    """Flatten sweep results into a single DataFrame.

    Each combination's summary metrics are combined with its parameters and
    identifier to form one row per agent and parameter combination.
    """
    frames: List[pd.DataFrame] = []
    for res in results:
        summary = res["summary"].copy()
        for key, val in res["parameters"].items():
            summary[key] = val
        summary["combination_id"] = res["combination_id"]
        frames.append(summary)
    if frames:
        return pd.concat(frames, ignore_index=True)
    return _get_empty_results_dataframe()


__all__ = [
    "generate_parameter_combinations",
    "run_parameter_sweep",
    "run_parameter_sweep_cached",
    "sweep_results_to_dataframe",
]<|MERGE_RESOLUTION|>--- conflicted
+++ resolved
@@ -233,7 +233,6 @@
 
     return_shocks = None
     if reuse_return_shocks:
-<<<<<<< HEAD
         base_cov = build_cov_matrix(
             cfg.rho_idx_H,
             cfg.rho_idx_E,
@@ -249,24 +248,15 @@
             n_samples=n_samples,
         )
         _, base_corr = _cov_to_corr_and_sigma(base_cov)
-        shock_params = {
-            "return_distribution": cfg.return_distribution,
-            "return_t_df": cfg.return_t_df,
-            "return_copula": cfg.return_copula,
-            "return_distribution_idx": cfg.return_distribution_idx,
-            "return_distribution_H": cfg.return_distribution_H,
-            "return_distribution_E": cfg.return_distribution_E,
-            "return_distribution_M": cfg.return_distribution_M,
+        shock_params = build_return_params(cfg, mu_idx=mu_idx, idx_sigma=idx_sigma)
+        shock_params.update({
             "rho_idx_H": float(base_corr[0, 1]),
             "rho_idx_E": float(base_corr[0, 2]),
             "rho_idx_M": float(base_corr[0, 3]),
             "rho_H_E": float(base_corr[1, 2]),
             "rho_H_M": float(base_corr[1, 3]),
             "rho_E_M": float(base_corr[2, 3]),
-        }
-=======
-        shock_params = build_return_params(cfg, mu_idx=mu_idx, idx_sigma=idx_sigma)
->>>>>>> fcfe759d
+        })
         rng_returns_base = spawn_rngs(None, 1)[0]
         rng_returns_base.bit_generator.state = copy.deepcopy(rng_returns_state)
         return_shocks = prepare_return_shocks(
@@ -318,18 +308,13 @@
             covariance_shrinkage=mod_cfg.covariance_shrinkage,
             n_samples=n_samples,
         )
-<<<<<<< HEAD
         sigma_vec, corr_mat = _cov_to_corr_and_sigma(cov)
         idx_sigma_cov = float(sigma_vec[0])
         sigma_h_cov = float(sigma_vec[1])
         sigma_e_cov = float(sigma_vec[2])
         sigma_m_cov = float(sigma_vec[3])
-        params = {
-            "mu_idx_month": mu_idx / 12,
-            "default_mu_H": mod_cfg.mu_H / 12,
-            "default_mu_E": mod_cfg.mu_E / 12,
-            "default_mu_M": mod_cfg.mu_M / 12,
-            "idx_sigma_month": idx_sigma_cov / 12,
+        params = build_simulation_params(mod_cfg, mu_idx=mu_idx, idx_sigma=idx_sigma_cov)
+        params.update({
             "default_sigma_H": sigma_h_cov / 12,
             "default_sigma_E": sigma_e_cov / 12,
             "default_sigma_M": sigma_m_cov / 12,
@@ -339,29 +324,7 @@
             "rho_H_E": float(corr_mat[1, 2]),
             "rho_H_M": float(corr_mat[1, 3]),
             "rho_E_M": float(corr_mat[2, 3]),
-            "return_distribution": mod_cfg.return_distribution,
-            "return_t_df": mod_cfg.return_t_df,
-            "return_copula": mod_cfg.return_copula,
-            "return_distribution_idx": mod_cfg.return_distribution_idx,
-            "return_distribution_H": mod_cfg.return_distribution_H,
-            "return_distribution_E": mod_cfg.return_distribution_E,
-            "return_distribution_M": mod_cfg.return_distribution_M,
-            "internal_financing_mean_month": mod_cfg.internal_financing_mean_month,
-            "internal_financing_sigma_month": mod_cfg.internal_financing_sigma_month,
-            "internal_spike_prob": mod_cfg.internal_spike_prob,
-            "internal_spike_factor": mod_cfg.internal_spike_factor,
-            "ext_pa_financing_mean_month": mod_cfg.ext_pa_financing_mean_month,
-            "ext_pa_financing_sigma_month": mod_cfg.ext_pa_financing_sigma_month,
-            "ext_pa_spike_prob": mod_cfg.ext_pa_spike_prob,
-            "ext_pa_spike_factor": mod_cfg.ext_pa_spike_factor,
-            "act_ext_financing_mean_month": mod_cfg.act_ext_financing_mean_month,
-            "act_ext_financing_sigma_month": mod_cfg.act_ext_financing_sigma_month,
-            "act_ext_spike_prob": mod_cfg.act_ext_spike_prob,
-            "act_ext_spike_factor": mod_cfg.act_ext_spike_factor,
-        }
-=======
-        params = build_simulation_params(mod_cfg, mu_idx=mu_idx, idx_sigma=idx_sigma)
->>>>>>> fcfe759d
+        })
 
         r_beta, r_H, r_E, r_M = draw_joint_returns(
             n_months=mod_cfg.N_MONTHS,
