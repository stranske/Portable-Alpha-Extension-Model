--- conflicted
+++ resolved
@@ -9,14 +9,8 @@
 import pandas as pd
 
 # tqdm is optional; provide a no-op fallback wrapper to avoid hard dependency at import time
-<<<<<<< HEAD
 try:
     from tqdm import tqdm as _tqdm
-=======
-try:  # pragma: no cover - optional dependency at runtime
-    from tqdm import tqdm as _tqdm  # type: ignore
-
->>>>>>> bd8544ae
     _HAS_TQDM = True
 except ImportError:  # pragma: no cover - fallback when tqdm is unavailable
     _HAS_TQDM = False
