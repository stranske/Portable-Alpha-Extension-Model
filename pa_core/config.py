from __future__ import annotations

from pathlib import Path
from typing import Any, Dict, List, Optional, Union, Literal

import yaml
from pydantic import (
    BaseModel,
    ConfigDict,
    Field,
    ValidationError,
    model_validator,
)


class ConfigError(ValueError):
    """Invalid configuration."""


__all__ = ["ModelConfig", "load_config", "ConfigError", "get_field_mappings"]


def get_field_mappings(model_class: type[BaseModel] | None = None) -> Dict[str, str]:
    """
    Extract field mappings from a Pydantic model.

    Returns a dictionary mapping field aliases (human-readable names)
    to field names (snake_case), based on the model's field definitions.

    Args:
        model_class: Pydantic model class to extract mappings from.
                    Defaults to ModelConfig.

    Returns:
        Dictionary mapping alias -> field_name
    """
    if model_class is None:
        model_class = ModelConfig

    mappings = {}

    for field_name, field_info in model_class.model_fields.items():
        # Check if field has an alias
        if hasattr(field_info, "alias") and field_info.alias:
            alias = field_info.alias
            # Use the alias as the human-readable name
            mappings[alias] = field_name
        else:
            # For fields without aliases, use the field name as both key and value
            # This maintains backward compatibility
            mappings[field_name] = field_name

    return mappings


class ModelConfig(BaseModel):
    """Validated simulation parameters."""

    model_config = ConfigDict(populate_by_name=True, frozen=True)

<<<<<<< HEAD
    backend: str = Field(default="numpy")
=======
    backend: Literal["numpy", "cupy"] = Field(default="numpy")
>>>>>>> 409262dd
    N_SIMULATIONS: int = Field(gt=0, alias="Number of simulations")
    N_MONTHS: int = Field(gt=0, alias="Number of months")

    external_pa_capital: float = Field(default=0.0, alias="External PA capital (mm)")
    active_ext_capital: float = Field(
        default=0.0, alias="Active Extension capital (mm)"
    )
    internal_pa_capital: float = Field(default=0.0, alias="Internal PA capital (mm)")
    total_fund_capital: float = Field(default=1000.0, alias="Total fund capital (mm)")

    w_beta_H: float = Field(default=0.5, alias="In-House beta share")
    w_alpha_H: float = Field(default=0.5, alias="In-House alpha share")
    theta_extpa: float = Field(default=0.5, alias="External PA alpha fraction")
    active_share: float = Field(default=0.5, alias="Active share (%)")

    mu_H: float = Field(default=0.04, alias="In-House annual return (%)")
    sigma_H: float = Field(default=0.01, alias="In-House annual vol (%)")
    mu_E: float = Field(default=0.05, alias="Alpha-Extension annual return (%)")
    sigma_E: float = Field(default=0.02, alias="Alpha-Extension annual vol (%)")
    mu_M: float = Field(default=0.03, alias="External annual return (%)")
    sigma_M: float = Field(default=0.02, alias="External annual vol (%)")

    rho_idx_H: float = Field(default=0.05, alias="Corr index–In-House")
    rho_idx_E: float = Field(default=0.0, alias="Corr index–Alpha-Extension")
    rho_idx_M: float = Field(default=0.0, alias="Corr index–External")
    rho_H_E: float = Field(default=0.10, alias="Corr In-House–Alpha-Extension")
    rho_H_M: float = Field(default=0.10, alias="Corr In-House–External")
    rho_E_M: float = Field(default=0.0, alias="Corr Alpha-Extension–External")

    internal_financing_mean_month: float = Field(
        default=0.0, alias="Internal financing mean (monthly %)"
    )
    internal_financing_sigma_month: float = Field(
        default=0.0, alias="Internal financing vol (monthly %)"
    )
    internal_spike_prob: float = Field(default=0.0, alias="Internal monthly spike prob")
    internal_spike_factor: float = Field(default=0.0, alias="Internal spike multiplier")

    ext_pa_financing_mean_month: float = Field(
        default=0.0, alias="External PA financing mean (monthly %)"
    )
    ext_pa_financing_sigma_month: float = Field(
        default=0.0, alias="External PA financing vol (monthly %)"
    )
    ext_pa_spike_prob: float = Field(
        default=0.0, alias="External PA monthly spike prob"
    )
    ext_pa_spike_factor: float = Field(
        default=0.0, alias="External PA spike multiplier"
    )

    act_ext_financing_mean_month: float = Field(
        default=0.0, alias="Active Ext financing mean (monthly %)"
    )
    act_ext_financing_sigma_month: float = Field(
        default=0.0, alias="Active Ext financing vol (monthly %)"
    )
    act_ext_spike_prob: float = Field(
        default=0.0, alias="Active Ext monthly spike prob"
    )
    act_ext_spike_factor: float = Field(
        default=0.0, alias="Active Ext spike multiplier"
    )

    # Parameter sweep options
    analysis_mode: str = Field(default="returns", alias="Analysis mode")

    max_external_combined_pct: float = 30.0
    external_step_size_pct: float = 5.0

    in_house_return_min_pct: float = 2.0
    in_house_return_max_pct: float = 6.0
    in_house_return_step_pct: float = 2.0
    in_house_vol_min_pct: float = 1.0
    in_house_vol_max_pct: float = 3.0
    in_house_vol_step_pct: float = 1.0
    alpha_ext_return_min_pct: float = 1.0
    alpha_ext_return_max_pct: float = 5.0
    alpha_ext_return_step_pct: float = 2.0
    alpha_ext_vol_min_pct: float = 2.0
    alpha_ext_vol_max_pct: float = 4.0
    alpha_ext_vol_step_pct: float = 1.0

    external_pa_alpha_min_pct: float = 25.0
    external_pa_alpha_max_pct: float = 75.0
    external_pa_alpha_step_pct: float = 5.0
    active_share_min_pct: float = 20.0
    active_share_max_pct: float = 100.0
    active_share_step_pct: float = 5.0

    sd_multiple_min: float = 2.0
    sd_multiple_max: float = 4.0
    sd_multiple_step: float = 0.25

    # Margin calculation parameters
    reference_sigma: float = 0.01  # Monthly volatility for margin calculation
    volatility_multiple: float = 3.0  # Multiplier for margin requirement
    financing_model: str = "simple_proxy"  # or "schedule"
    financing_schedule_path: Optional[Path] = None
    financing_term_months: float = 1.0

    risk_metrics: List[str] = Field(
        default_factory=lambda: [
            "Return",
            "Risk",
            "ShortfallProb",
        ],
        alias="risk_metrics",
    )

    @model_validator(mode="after")
    def check_financing_model(self) -> "ModelConfig":
        valid = {"simple_proxy", "schedule"}
        if self.financing_model not in valid:
            raise ValueError(f"financing_model must be one of: {sorted(valid)}")
        if self.financing_model == "schedule" and self.financing_schedule_path is None:
            raise ValueError(
                "financing_schedule_path required for schedule financing model"
            )
        return self

    @model_validator(mode="after")
    def check_capital(self) -> "ModelConfig":
        from .validators import validate_capital_allocation

        cap_sum = (
            self.external_pa_capital
            + self.active_ext_capital
            + self.internal_pa_capital
        )
        if cap_sum > self.total_fund_capital:
            raise ValueError("Capital allocation exceeds total_fund_capital")

        # Enhanced capital validation with margin requirements
        validation_results = validate_capital_allocation(
            external_pa_capital=self.external_pa_capital,
            active_ext_capital=self.active_ext_capital,
            internal_pa_capital=self.internal_pa_capital,
            total_fund_capital=self.total_fund_capital,
            reference_sigma=self.reference_sigma,
            volatility_multiple=self.volatility_multiple,
            financing_model=self.financing_model,
            margin_schedule_path=self.financing_schedule_path,
            term_months=self.financing_term_months,
        )

        # Check for critical errors
        errors = [r for r in validation_results if not r.is_valid]
        if errors:
            error_messages = [r.message for r in errors]
            raise ValueError("; ".join(error_messages))

        if "ShortfallProb" not in self.risk_metrics:
            raise ConfigError("risk_metrics must include ShortfallProb")
        return self

    @model_validator(mode="after")
    def check_shares(self) -> "ModelConfig":
        tol = 1e-6
        for name, val in [("w_beta_H", self.w_beta_H), ("w_alpha_H", self.w_alpha_H)]:
            if not 0.0 <= val <= 1.0:
                raise ValueError(f"{name} must be between 0 and 1")
        if abs(self.w_beta_H + self.w_alpha_H - 1.0) > tol:
            raise ValueError("w_beta_H and w_alpha_H must sum to 1")
        for name, val in [
            ("theta_extpa", self.theta_extpa),
            ("active_share", self.active_share),
        ]:
            if not 0.0 <= val <= 1.0:
                raise ValueError(f"{name} must be between 0 and 1")
        return self

    @model_validator(mode="after")
    def check_analysis_mode(self) -> "ModelConfig":
        valid_modes = [
            "capital",
            "returns",
            "alpha_shares",
            "vol_mult",
            "single_with_sensitivity",
        ]
        if self.analysis_mode not in valid_modes:
            raise ValueError(f"analysis_mode must be one of: {valid_modes}")
        return self

    @model_validator(mode="after")
    def check_backend(self) -> "ModelConfig":
        valid_backends = ["numpy", "cupy"]
        if self.backend not in valid_backends:
            raise ValueError(f"backend must be one of: {valid_backends}")
        return self

    @model_validator(mode="after")
    def check_simulation_params(self) -> "ModelConfig":
        from .validators import validate_simulation_parameters

        # Collect step sizes for validation
        step_sizes = {
            "external_step_size_pct": self.external_step_size_pct,
            "in_house_return_step_pct": self.in_house_return_step_pct,
            "in_house_vol_step_pct": self.in_house_vol_step_pct,
            "alpha_ext_return_step_pct": self.alpha_ext_return_step_pct,
            "alpha_ext_vol_step_pct": self.alpha_ext_vol_step_pct,
            "external_pa_alpha_step_pct": self.external_pa_alpha_step_pct,
            "active_share_step_pct": self.active_share_step_pct,
            "sd_multiple_step": self.sd_multiple_step,
        }

        validation_results = validate_simulation_parameters(
            n_simulations=self.N_SIMULATIONS, step_sizes=step_sizes
        )

        # Only raise errors for critical validation failures
        errors = [r for r in validation_results if not r.is_valid]
        if errors:
            error_messages = [r.message for r in errors]
            raise ValueError("; ".join(error_messages))

        return self


def load_config(path: Union[str, Path, Dict[str, Any]]) -> ModelConfig:
    """Return ``ModelConfig`` parsed from YAML dictionary or file.

    Raises
    ------
    FileNotFoundError
        If ``path`` is a string/Path and the file does not exist.
    ConfigError
        If the YAML content cannot be parsed or mandatory fields are missing.
    """
    if isinstance(path, dict):
        data = path
    else:
        p = Path(path)
        if not p.exists():
            raise FileNotFoundError(f"Config file not found: {p}")
        try:
            data = yaml.safe_load(p.read_text())
        except yaml.YAMLError as exc:  # pragma: no cover - user input
            raise ConfigError(f"Invalid YAML in config file {p}: {exc}") from exc
    try:
        cfg = ModelConfig(**data)
    except ValidationError as e:  # pragma: no cover - explicit failure
        raise ValueError(str(e)) from e
    if "ShortfallProb" not in cfg.risk_metrics:
        raise ConfigError("risk_metrics must include ShortfallProb")
    return cfg<|MERGE_RESOLUTION|>--- conflicted
+++ resolved
@@ -58,11 +58,7 @@
 
     model_config = ConfigDict(populate_by_name=True, frozen=True)
 
-<<<<<<< HEAD
     backend: str = Field(default="numpy")
-=======
-    backend: Literal["numpy", "cupy"] = Field(default="numpy")
->>>>>>> 409262dd
     N_SIMULATIONS: int = Field(gt=0, alias="Number of simulations")
     N_MONTHS: int = Field(gt=0, alias="Number of months")
 
