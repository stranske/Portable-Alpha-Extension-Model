--- conflicted
+++ resolved
@@ -354,23 +354,7 @@
     return shocks
 
 
-<<<<<<< HEAD
-def _distribution_signature(params: Dict[str, Any]) -> tuple[Any, ...]:
-    return (
-        params.get("return_distribution", "normal"),
-        params.get("return_distribution_idx"),
-        params.get("return_distribution_H"),
-        params.get("return_distribution_E"),
-        params.get("return_distribution_M"),
-        params.get("return_copula", "gaussian"),
-        float(params.get("return_t_df", 5.0)),
-    )
-
-
-def _draw_joint_returns_single(
-=======
 def draw_returns(
->>>>>>> ccfffcb3
     *,
     n_months: int,
     n_sim: int,
@@ -490,65 +474,6 @@
 
 
 def draw_joint_returns(
-<<<<<<< HEAD
-    *,
-    n_months: int,
-    n_sim: int,
-    params: Dict[str, Any],
-    rng: Optional[GeneratorLike] = None,
-    shocks: Optional[Dict[str, Any]] = None,
-    regime_paths: Optional[npt.NDArray[Any]] = None,
-    regime_params: Optional[Sequence[Dict[str, Any]]] = None,
-) -> tuple[npt.NDArray[Any], npt.NDArray[Any], npt.NDArray[Any], npt.NDArray[Any]]:
-    """Vectorised draw of monthly returns for (beta, H, E, M)."""
-    if regime_params is None:
-        return _draw_joint_returns_single(
-            n_months=n_months,
-            n_sim=n_sim,
-            params=params,
-            rng=rng,
-            shocks=shocks,
-        )
-
-    if regime_paths is None:
-        raise ValueError("regime_paths is required when regime_params is provided")
-    if shocks is not None:
-        raise ValueError("return shocks are not compatible with regime switching")
-    if len(regime_params) == 0:
-        raise ValueError("regime_params must contain at least one regime")
-
-    if regime_paths.shape != (n_sim, n_months):
-        raise ValueError("regime_paths has incompatible shape")
-
-    signature = _distribution_signature(regime_params[0])
-    for idx, regime in enumerate(regime_params[1:], start=1):
-        if _distribution_signature(regime) != signature:
-            raise ValueError(f"regime_params[{idx}] has inconsistent return distribution settings")
-
-    r_beta = np.empty((n_sim, n_months))
-    r_H = np.empty((n_sim, n_months))
-    r_E = np.empty((n_sim, n_months))
-    r_M = np.empty((n_sim, n_months))
-    for regime_idx, regime in enumerate(regime_params):
-        r_beta_r, r_H_r, r_E_r, r_M_r = _draw_joint_returns_single(
-            n_months=n_months,
-            n_sim=n_sim,
-            params=regime,
-            rng=rng,
-        )
-        mask = regime_paths == regime_idx
-        if not np.any(mask):
-            continue
-        r_beta[mask] = r_beta_r[mask]
-        r_H[mask] = r_H_r[mask]
-        r_E[mask] = r_E_r[mask]
-        r_M[mask] = r_M_r[mask]
-    return r_beta, r_H, r_E, r_M
-
-
-def draw_financing_series(
-=======
->>>>>>> ccfffcb3
     *,
     n_months: int,
     n_sim: int,
