--- conflicted
+++ resolved
@@ -7,7 +7,6 @@
 from enum import Enum
 from typing import List, Dict, Any
 from pydantic import BaseModel, Field, model_validator
-<<<<<<< HEAD
 
 
 # Analysis mode constants moved out of class for better maintainability
@@ -140,12 +139,9 @@
     analysis_mode: AnalysisMode = Field(default=AnalysisMode.RETURNS, description="Analysis mode for parameter sweep")
     n_simulations: int = Field(default=1000, ge=100, le=10000, description="Number of Monte Carlo trials")
     n_months: int = Field(default=12, ge=1, le=60, description="Months in each simulation run")
-=======
-
-
-class AnalysisMode(str, Enum):
+
     """Analysis mode options for parameter sweep.
->>>>>>> ed20a57e
+
     
     Defines the primary focus and methodology for portfolio analysis,
     helping portfolio managers choose the right approach for their
