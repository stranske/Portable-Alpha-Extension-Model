--- conflicted
+++ resolved
@@ -40,7 +40,6 @@
                     else:
                         num_val = int(value)
                 except (ValueError, TypeError):
-<<<<<<< HEAD
                     # Try int first, then float, else leave as string
                     try:
                         num_val = int(value)
@@ -55,18 +54,6 @@
                     num_val = float(num_val) / 100.0
                 
                 data[key] = num_val
-=======
-                    # Try float, else leave as string
-                    try:
-                        num_val = float(value)
-                        # Convert percentages
-                        if "(%)" in param_name:
-                            num_val = float(num_val) / 100.0
-                        data[key] = num_val
-                    except (ValueError, TypeError):
-                        # Keep as string
-                        data[key] = value
->>>>>>> e999535b
     
     # Add default risk_metrics if not present
     if "risk_metrics" not in data:
