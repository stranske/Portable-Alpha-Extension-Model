--- conflicted
+++ resolved
@@ -161,7 +161,6 @@
     ensures terms are non-negative, multipliers are positive and the term
     structure is strictly increasing to avoid interpolation ambiguities.
     """
-<<<<<<< HEAD
     if not path.exists():
         raise FileNotFoundError(f"Margin schedule file not found: {path}")
     
@@ -172,27 +171,6 @@
     if missing:
         raise ValueError(f"Margin schedule CSV file missing required columns: {missing}")
     return df.sort_values("term")
-=======
-    df = pd.read_csv(path)
-    required_columns = {"term", "multiplier"}
-    missing = required_columns - set(df.columns)
-    if missing:
-        raise ValueError(
-            f"Margin schedule CSV file missing required columns: {missing}"
-        )
-    df = df.sort_values("term")
-
-    if (df["term"] < 0).any():
-        raise ValueError("Margin schedule terms must be non-negative")
-    if (df["multiplier"] <= 0).any():
-        raise ValueError("Margin schedule multipliers must be positive")
-    if df["term"].duplicated().any():
-        raise ValueError("Margin schedule terms must not contain duplicates")
-    if df["term"].diff().dropna().le(0).any():
-        raise ValueError("Margin schedule terms must be strictly increasing (each term must be greater than the previous)")
-
-    return df
->>>>>>> f4060a19
 
 
 def calculate_margin_requirement(
