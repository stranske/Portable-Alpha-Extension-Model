from __future__ import annotations

from pathlib import Path
from typing import Any, Dict, Literal, Set, cast

import pandas as pd
import yaml


class DataImportAgent:
    """Load asset time series from CSV or Excel and return long-form returns.

    Supports both wide and already-long formats and can transform price
    series to returns. If ``frequency`` is ``daily`` the returns are
    compounded to monthly. After :meth:`load` the agent exposes a
    ``metadata`` attribute with the applied mappings for UI consumption.
    """

    def __init__(
        self,
        *,
        date_col: str = "Date",
        id_col: str = "Id",
        value_col: str = "Return",
        wide: bool = True,
        value_type: Literal["returns", "prices"] = "returns",
        frequency: Literal["monthly", "daily"] = "monthly",
        min_obs: int = 36,
    ) -> None:
        self.date_col = date_col
        self.id_col = id_col
        self.value_col = value_col
        self.wide = wide
        self.value_type = value_type
        self.frequency = frequency
        self.min_obs = min_obs
        self.metadata: Dict[str, Any] | None = None

    def load(self, path: str | Path) -> pd.DataFrame:
        p = Path(path)
        if p.suffix.lower() == ".csv":
            df = pd.read_csv(p)
        elif p.suffix.lower() in {".xlsx", ".xls"}:
            df = pd.read_excel(p)
        else:
            raise ValueError("unsupported file type")

        if self.date_col not in df.columns:
            raise ValueError("date column missing")
        df[self.date_col] = pd.to_datetime(df[self.date_col])

        long_df: pd.DataFrame
        if self.wide:
            long_df = df.melt(
                id_vars=[self.date_col],
                var_name=self.id_col,
                value_name=self.value_col,
            )
        else:
            required: Set[str] = {self.id_col, self.value_col}
            missing = required - set(df.columns)
            if missing:
                raise ValueError(f"missing columns: {sorted(missing)}")
            long_df = cast(pd.DataFrame, df[[self.date_col, self.id_col, self.value_col]].copy())

        long_df = cast(pd.DataFrame, long_df.dropna(subset=[self.value_col]))
        long_df = long_df.sort_values(by=[self.date_col, self.id_col])
        long_df = long_df.rename(
            columns={self.date_col: "date", self.id_col: "id", self.value_col: "value"}
        )

        if self.value_type == "prices":
            long_df = long_df.sort_values(by=["id", "date"])
            if self.frequency == "daily":
                wide = long_df.pivot(index="date", columns="id", values="value")
                month_end = wide.resample("ME").last()
                month_start = wide.resample("MS").first()
                first = (month_start.shift(-1) / month_start - 1).iloc[:1]
                rets = month_end.pct_change().iloc[1:]
                returns = pd.concat([first, rets])
                returns.index = month_end.index[: len(returns)]
                returns = returns.melt(ignore_index=False, var_name="id", value_name="return")
                long_df = cast(
                    pd.DataFrame,
                    (
                        returns.dropna()
                        .reset_index()
                        .rename(columns={"index": "date"})[["id", "date", "return"]]
                    ),
                )
            else:
                long_df["return"] = long_df.groupby("id")["value"].pct_change()
                long_df = long_df.dropna(subset=["return"])
                long_df = long_df.drop(columns=["value"])
        else:
            long_df = long_df.rename(columns={"value": "return"})
            long_df = long_df.dropna(subset=["return"])

            if self.frequency == "daily":
                long_df = (
                    long_df.set_index("date")
                    .groupby("id")["return"]
                    .apply(lambda s: (1 + s * 365).resample("ME").prod() - 1)
                    .dropna()
                    .reset_index()
                )

        diffs = long_df.groupby("id")["date"].diff()
        if (diffs.dropna() <= pd.Timedelta(0)).any():
            raise ValueError("dates must be strictly increasing within each id")

        counts = cast(pd.Series, long_df.groupby("id").size())
        bad = cast(pd.Series, counts[counts < self.min_obs])
        if not bad.empty:
            max_ids = 10
            id_list = sorted(bad.index.astype(str))
            shown_ids = id_list[:max_ids]
            ids_str = ", ".join(shown_ids)
            if len(id_list) > max_ids:
                ids_str += f", ... and {len(id_list) - max_ids} more"
            raise ValueError(f"insufficient data for ids: {ids_str}")

        self.metadata = {
            "source_file": str(p),
            "value_type": self.value_type,
            "frequency": self.frequency,
            "wide": self.wide,
            "columns": {
                "date": self.date_col,
                "id": self.id_col,
                "value": self.value_col,
            },
        }

        return cast(pd.DataFrame, long_df.reset_index(drop=True))

    # ------------------------------------------------------------------
    # Mapping templates

    def save_template(self, path: str | Path) -> None:
        """Persist the current column mapping and options to a YAML file.

        The template captures the initializer arguments so that a new
        :class:`DataImportAgent` can be reconstructed later or in a UI
        workflow. Only simple built-in types are stored to keep templates
        portable.
        """

        data = {
            "date_col": self.date_col,
            "id_col": self.id_col,
            "value_col": self.value_col,
            "wide": self.wide,
            "value_type": self.value_type,
            "frequency": self.frequency,
            "min_obs": self.min_obs,
        }
        Path(path).write_text(yaml.safe_dump(data))

    @classmethod
    def from_template(cls, path: str | Path) -> "DataImportAgent":
        """Create an instance from a previously saved mapping template."""
<<<<<<< HEAD
=======
        import yaml
        
>>>>>>> f4060a19
        data = yaml.safe_load(Path(path).read_text())
        if not isinstance(data, dict):
            raise TypeError(f"Invalid template file: expected YAML dictionary but got {type(data).__name__}")
<|MERGE_RESOLUTION|>--- conflicted
+++ resolved
@@ -160,11 +160,6 @@
     @classmethod
     def from_template(cls, path: str | Path) -> "DataImportAgent":
         """Create an instance from a previously saved mapping template."""
-<<<<<<< HEAD
-=======
-        import yaml
-        
->>>>>>> f4060a19
         data = yaml.safe_load(Path(path).read_text())
         if not isinstance(data, dict):
             raise TypeError(f"Invalid template file: expected YAML dictionary but got {type(data).__name__}")
