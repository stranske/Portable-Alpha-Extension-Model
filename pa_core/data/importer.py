from __future__ import annotations

from pathlib import Path
from typing import Any, Dict, Literal, Set, cast

import pandas as pd
import yaml


class DataImportAgent:
    """Load asset time series from CSV or Excel and return long-form returns.

    Supports both wide and already-long formats and can transform price
    series to returns. If ``frequency`` is ``daily`` the returns are
    compounded to monthly. After :meth:`load` the agent exposes a
    ``metadata`` attribute with the applied mappings for UI consumption.
    """

    def __init__(
        self,
        *,
        date_col: str = "Date",
        id_col: str = "Id",
        value_col: str = "Return",
        wide: bool = True,
        value_type: Literal["returns", "prices"] = "returns",
        frequency: Literal["monthly", "daily"] = "monthly",
        min_obs: int = 36,
    ) -> None:
        self.date_col = date_col
        self.id_col = id_col
        self.value_col = value_col
        self.wide = wide
        self.value_type = value_type
        self.frequency = frequency
        self.min_obs = min_obs
        self.metadata: Dict[str, Any] | None = None

    def load(self, path: str | Path) -> pd.DataFrame:
        p = Path(path)
        if p.suffix.lower() == ".csv":
            df = pd.read_csv(p)
        elif p.suffix.lower() in {".xlsx", ".xls"}:
            df = pd.read_excel(p)
        else:
            raise ValueError("unsupported file type")

        if self.date_col not in df.columns:
            raise ValueError("date column missing")
        df[self.date_col] = pd.to_datetime(df[self.date_col])

        long_df: pd.DataFrame
        if self.wide:
            long_df = df.melt(
                id_vars=[self.date_col],
                var_name=self.id_col,
                value_name=self.value_col,
            )
        else:
            required: Set[str] = {self.id_col, self.value_col}
            missing = required - set(df.columns)
            if missing:
                raise ValueError(f"missing columns: {sorted(missing)}")
            long_df = cast(pd.DataFrame, df[[self.date_col, self.id_col, self.value_col]].copy())

        long_df = cast(pd.DataFrame, long_df.dropna(subset=[self.value_col]))
        long_df = long_df.sort_values(by=[self.date_col, self.id_col])
        long_df = long_df.rename(
            columns={self.date_col: "date", self.id_col: "id", self.value_col: "value"}
        )

        if self.value_type == "prices":
            long_df = long_df.sort_values(by=["id", "date"])
            if self.frequency == "daily":
                wide = long_df.pivot(index="date", columns="id", values="value")
                month_end = wide.resample("ME").last()
                month_start = wide.resample("MS").first()
                first = (month_start.shift(-1) / month_start - 1).iloc[:1]
                rets = month_end.pct_change().iloc[1:]
                returns = pd.concat([first, rets])
                returns.index = month_end.index[: len(returns)]
                returns = returns.melt(ignore_index=False, var_name="id", value_name="return")
                long_df = cast(
                    pd.DataFrame,
                    (
                        returns.dropna()
                        .reset_index()
                        .rename(columns={"index": "date"})[["id", "date", "return"]]
                    ),
                )
            else:
                long_df["return"] = long_df.groupby("id")["value"].pct_change()
                long_df = long_df.dropna(subset=["return"])
                long_df = long_df.drop(columns=["value"])
        else:
            long_df = long_df.rename(columns={"value": "return"})
            long_df = long_df.dropna(subset=["return"])

            if self.frequency == "daily":
                long_df = (
                    long_df.set_index("date")
                    .groupby("id")["return"]
                    .apply(lambda s: (1 + s * 365).resample("ME").prod() - 1)
                    .dropna()
                    .reset_index()
                )

        diffs = long_df.groupby("id")["date"].diff()
        if (diffs.dropna() <= pd.Timedelta(0)).any():
            raise ValueError("dates must be strictly increasing within each id")

        counts = cast(pd.Series, long_df.groupby("id").size())
        bad = cast(pd.Series, counts[counts < self.min_obs])
        if not bad.empty:
            max_ids = 10
            id_list = sorted(bad.index.astype(str))
            shown_ids = id_list[:max_ids]
            ids_str = ", ".join(shown_ids)
            if len(id_list) > max_ids:
                ids_str += f", ... and {len(id_list) - max_ids} more"
            raise ValueError(f"insufficient data for ids: {ids_str}")

        self.metadata = {
            "source_file": str(p),
            "value_type": self.value_type,
            "frequency": self.frequency,
            "wide": self.wide,
            "columns": {
                "date": self.date_col,
                "id": self.id_col,
                "value": self.value_col,
            },
        }

        return cast(pd.DataFrame, long_df.reset_index(drop=True))

    # ------------------------------------------------------------------
    # Mapping templates

    def save_template(self, path: str | Path) -> None:
        """Persist the current column mapping and options to a YAML file.

        The template captures the initializer arguments so that a new
        :class:`DataImportAgent` can be reconstructed later or in a UI
        workflow. Only simple built-in types are stored to keep templates
        portable.
        """

        data = {
            "date_col": self.date_col,
            "id_col": self.id_col,
            "value_col": self.value_col,
            "wide": self.wide,
            "value_type": self.value_type,
            "frequency": self.frequency,
            "min_obs": self.min_obs,
        }
        Path(path).write_text(yaml.safe_dump(data))

    @classmethod
    def from_template(cls, path: str | Path) -> "DataImportAgent":
        """Create an instance from a previously saved mapping template."""
<<<<<<< HEAD
        import yaml
        
        data = yaml.safe_load(Path(path).read_text())
        if not isinstance(data, dict):
            raise TypeError(f"Invalid template file: expected YAML dictionary but got {type(data).__name__}")
=======

        p = Path(path)
        data = yaml.safe_load(p.read_text())
        if not isinstance(data, dict):
            raise TypeError(
                f"Invalid template file: expected YAML dictionary but got {type(data).__name__}"
            )
>>>>>>> d275f81c
        return cls(**data)<|MERGE_RESOLUTION|>--- conflicted
+++ resolved
@@ -160,19 +160,8 @@
     @classmethod
     def from_template(cls, path: str | Path) -> "DataImportAgent":
         """Create an instance from a previously saved mapping template."""
-<<<<<<< HEAD
         import yaml
         
         data = yaml.safe_load(Path(path).read_text())
         if not isinstance(data, dict):
             raise TypeError(f"Invalid template file: expected YAML dictionary but got {type(data).__name__}")
-=======
-
-        p = Path(path)
-        data = yaml.safe_load(p.read_text())
-        if not isinstance(data, dict):
-            raise TypeError(
-                f"Invalid template file: expected YAML dictionary but got {type(data).__name__}"
-            )
->>>>>>> d275f81c
-        return cls(**data)