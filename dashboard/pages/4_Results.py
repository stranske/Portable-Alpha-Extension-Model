--- conflicted
+++ resolved
@@ -100,7 +100,6 @@
             st.download_button(
                 "Download PNG", png, file_name="risk_return.png", mime="image/png"
             )
-<<<<<<< HEAD
         except Exception as e:
             err_msg = str(e).lower()
             if any(
@@ -112,15 +111,6 @@
                 )
                 st.info(
                     "💡 Tip: Use browser screenshot or install Kaleido (preferred) or Chrome for PNG exports"
-=======
-        except RuntimeError as e:
-            if "Chrome" in str(e) or "Kaleido" in str(e):
-                st.warning(
-                    "📷 PNG export requires Chrome installation. Run: `sudo apt-get install -y chromium-browser`"
-                )
-                st.info(
-                    "💡 Tip: Use browser screenshot or install Chrome for PNG exports"
->>>>>>> 8c04468b
                 )
             else:
                 st.error(f"PNG export error: {e}")
@@ -185,7 +175,6 @@
                     )
 
             except RuntimeError as e:
-<<<<<<< HEAD
                 if (
                     "kaleido" in str(e).lower()
                     or "chrome" in str(e).lower()
@@ -197,13 +186,6 @@
                     st.info(
                         "Install with: `pip install kaleido` or `sudo apt-get install chromium-browser`"
                     )
-=======
-                if "Chrome" in str(e) or "Chromium" in str(e) or "Kaleido" in str(e):
-                    st.error(
-                        "📷 Export packet requires Chrome/Chromium for chart generation."
-                    )
-                    st.info("Install with: `sudo apt-get install chromium-browser`")
->>>>>>> 8c04468b
                 else:
                     st.error(f"Export packet failed: {e}")
             except Exception as e:
