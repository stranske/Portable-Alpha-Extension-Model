--- conflicted
+++ resolved
@@ -23,10 +23,6 @@
     with tempfile.NamedTemporaryFile(delete=False, suffix=suffix) as tmp:
         tmp.write(uploaded.getvalue())
         tmp_path = tmp.name
-<<<<<<< HEAD
-=======
-    
->>>>>>> 2a7946ad
     try:
         importer = DataImportAgent()
         df = importer.load(tmp_path)
@@ -42,10 +38,6 @@
             try:
                 calib.to_yaml(result, tmp_yaml.name)
                 yaml_str = Path(tmp_yaml.name).read_text()
-<<<<<<< HEAD
-=======
-                tmp_yaml.close()
->>>>>>> 2a7946ad
                 st.download_button(
                     "Download Asset Library YAML",
                     yaml_str,
@@ -53,21 +45,11 @@
                     mime="application/x-yaml",
                 )
             finally:
-<<<<<<< HEAD
                 # Clean up the YAML temp file
                 Path(tmp_yaml.name).unlink(missing_ok=True)
     finally:
         # Clean up the uploaded data temp file
         Path(tmp_path).unlink(missing_ok=True)
-=======
-                # Clean up the temporary YAML file
-                if os.path.exists(tmp_yaml.name):
-                    os.unlink(tmp_yaml.name)
-    finally:
-        # Clean up the temporary uploaded file
-        if os.path.exists(tmp_path):
-            os.unlink(tmp_path)
->>>>>>> 2a7946ad
 
 
 if __name__ == "__main__":
