"""Asset Library page for uploading and calibrating asset data."""

from __future__ import annotations

import os
import tempfile
from pathlib import Path

import streamlit as st

from pa_core.data import CalibrationAgent, DataImportAgent
from dashboard.app import _DEF_THEME, apply_theme


def main() -> None:
    st.title("Asset Library")
    theme_path = st.sidebar.text_input("Theme file", _DEF_THEME)
    apply_theme(theme_path)
    uploaded = st.file_uploader("Upload CSV or Excel", type=["csv", "xlsx", "xls"])
    if uploaded is None:
        return
    suffix = Path(uploaded.name).suffix
    with tempfile.NamedTemporaryFile(delete=False, suffix=suffix) as tmp:
        tmp.write(uploaded.getvalue())
        tmp_path = tmp.name
    try:
        importer = DataImportAgent()
        df = importer.load(tmp_path)
        st.dataframe(df)
        st.json(importer.metadata)

        ids = sorted(df["id"].unique())
        index_id = st.selectbox("Index column", ids)
        if st.button("Calibrate"):
            calib = CalibrationAgent(min_obs=importer.min_obs)
            result = calib.calibrate(df, index_id)
            tmp_yaml = tempfile.NamedTemporaryFile(delete=False, suffix=".yaml")
            try:
                calib.to_yaml(result, tmp_yaml.name)
                yaml_str = Path(tmp_yaml.name).read_text()
<<<<<<< HEAD
                tmp_yaml.close()
=======
>>>>>>> f2842e91
                st.download_button(
                    "Download Asset Library YAML",
                    yaml_str,
                    file_name="asset_library.yaml",
                    mime="application/x-yaml",
                )
            finally:
<<<<<<< HEAD
                # Clean up the temporary YAML file
                if os.path.exists(tmp_yaml.name):
                    os.unlink(tmp_yaml.name)
    finally:
        # Clean up the temporary uploaded file
        if os.path.exists(tmp_path):
            os.unlink(tmp_path)

    ids = sorted(df["id"].unique())
    index_id = st.selectbox("Index column", ids)
    if st.button("Calibrate"):
        calib = CalibrationAgent(min_obs=importer.min_obs)
        result = calib.calibrate(df, index_id)
        tmp_yaml = tempfile.NamedTemporaryFile(delete=False, suffix=".yaml")
        calib.to_yaml(result, tmp_yaml.name)
        yaml_str = Path(tmp_yaml.name).read_text()
        tmp_yaml.close()
        st.download_button(
            "Download Asset Library YAML",
            yaml_str,
            file_name="asset_library.yaml",
            mime="application/x-yaml",
        )
=======
                # Clean up the YAML temp file
                Path(tmp_yaml.name).unlink(missing_ok=True)
    finally:
        # Clean up the uploaded data temp file
        Path(tmp_path).unlink(missing_ok=True)
>>>>>>> f2842e91


if __name__ == "__main__":
    main()<|MERGE_RESOLUTION|>--- conflicted
+++ resolved
@@ -38,10 +38,8 @@
             try:
                 calib.to_yaml(result, tmp_yaml.name)
                 yaml_str = Path(tmp_yaml.name).read_text()
-<<<<<<< HEAD
                 tmp_yaml.close()
-=======
->>>>>>> f2842e91
+
                 st.download_button(
                     "Download Asset Library YAML",
                     yaml_str,
@@ -49,7 +47,6 @@
                     mime="application/x-yaml",
                 )
             finally:
-<<<<<<< HEAD
                 # Clean up the temporary YAML file
                 if os.path.exists(tmp_yaml.name):
                     os.unlink(tmp_yaml.name)
@@ -73,13 +70,6 @@
             file_name="asset_library.yaml",
             mime="application/x-yaml",
         )
-=======
-                # Clean up the YAML temp file
-                Path(tmp_yaml.name).unlink(missing_ok=True)
-    finally:
-        # Clean up the uploaded data temp file
-        Path(tmp_path).unlink(missing_ok=True)
->>>>>>> f2842e91
 
 
 if __name__ == "__main__":
