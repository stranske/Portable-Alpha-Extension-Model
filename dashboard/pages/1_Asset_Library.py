--- conflicted
+++ resolved
@@ -28,23 +28,11 @@
     if uploaded is None:
         return
 
-<<<<<<< HEAD
     # Persist the uploaded file to a temp path for pandas/Excel readers
     suffix = Path(uploaded.name).suffix
     with tempfile.NamedTemporaryFile(delete=False, suffix=suffix) as tmp:
         tmp.write(uploaded.getvalue())
         tmp_path = tmp.name
-=======
-    # Persist the uploaded file to a secure temp path for pandas/Excel readers
-    suffix = Path(uploaded.name).suffix
-    fd, tmp_path = tempfile.mkstemp(suffix=suffix)
-    try:
-        with os.fdopen(fd, "wb") as fh:
-            fh.write(uploaded.getvalue())
-    except Exception:
-        os.unlink(tmp_path)
-        raise
->>>>>>> b3bf8a1f
 
     try:
         st.markdown("---")
@@ -92,22 +80,9 @@
             tcol1, tcol2 = st.columns([1, 1])
             with tcol1:
                 if st.button("💾 Save mapping as template"):
-<<<<<<< HEAD
                     with tempfile.NamedTemporaryFile(delete=False, suffix=".yaml") as t:
                         importer.save_template(t.name)
                         tmpl_str = Path(t.name).read_text()
-=======
-                    tfd, tpath = tempfile.mkstemp(suffix=".yaml")
-                    try:
-                        importer.save_template(tpath)
-                        tmpl_str = Path(tpath).read_text()
-                    finally:
-                        try:
-                            os.close(tfd)
-                        except Exception:
-                            pass
-                        Path(tpath).unlink(missing_ok=True)
->>>>>>> b3bf8a1f
                     st.download_button(
                         "Download mapping.yaml",
                         tmpl_str,
@@ -119,24 +94,10 @@
                 if tmpl_upload is not None and st.button("Apply template"):
                     from pa_core.data import DataImportAgent as _DIA
                     text = tmpl_upload.getvalue().decode("utf-8")
-<<<<<<< HEAD
                     # Write to temp so from_template can read
                     with tempfile.NamedTemporaryFile(delete=False, suffix=".yaml") as t:
                         Path(t.name).write_text(text)
                         importer = _DIA.from_template(t.name)
-=======
-                    # Write to secure temp path so from_template can read
-                    tfd, tpath = tempfile.mkstemp(suffix=".yaml")
-                    try:
-                        Path(tpath).write_text(text)
-                        importer = _DIA.from_template(tpath)
-                    finally:
-                        try:
-                            os.close(tfd)
-                        except Exception:
-                            pass
-                        Path(tpath).unlink(missing_ok=True)
->>>>>>> b3bf8a1f
 
         # Load using current importer configuration
         df = importer.load(tmp_path)
