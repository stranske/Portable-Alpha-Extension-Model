"""Interactive page for building portfolios from an asset library."""

from __future__ import annotations

import tempfile
from pathlib import Path

import streamlit as st
import yaml

from dashboard.app import _DEF_THEME, apply_theme
from pa_core.schema import Portfolio, load_scenario
from pa_core.portfolio.aggregator import PortfolioAggregator


def main() -> None:
    st.title("Portfolio Builder")
    theme_path = st.sidebar.text_input("Theme file", _DEF_THEME)
    apply_theme(theme_path)

    # Show any promoted alpha shares from Scenario Grid
    promoted_active_share: float | None = None
    promoted_theta: float | None = None
    if "promoted_alpha_shares" in st.session_state:
        try:
            vals = st.session_state["promoted_alpha_shares"]
<<<<<<< HEAD
            promoted_active_share = vals["active_share"]
            promoted_theta = vals["theta_extpa"]
=======
            promoted_active_share = vals.get("active_share")
            promoted_theta = vals.get("theta_extpa")
>>>>>>> d3df1955
        except (TypeError, ValueError, KeyError):
            promoted_active_share = None
            promoted_theta = None
        if (promoted_active_share is not None) or (promoted_theta is not None):
            st.info(
                (
                    "Promoted alpha shares from Scenario Grid "
                    f"(active_share={(promoted_active_share or 0.0):.2f}, "
                    f"theta_extpa={(promoted_theta or 0.0):.2f})"
                )
            )

    # Optional alpha-share annotation (pre-populated when promoted)
    with st.expander("Alpha Shares (annotation – included in download)", expanded=bool(promoted_active_share or promoted_theta)):
        active_share_input = st.number_input(
            "Active share [0..1]",
            min_value=0.0,
            max_value=1.0,
            step=0.01,
            value=(promoted_active_share if promoted_active_share is not None else 0.5),
            help="Optional. Included in the exported YAML under alpha_shares metadata.",
        )
        theta_extpa_input = st.number_input(
            "External PA alpha fraction θ [0..1]",
            min_value=0.0,
            max_value=1.0,
            step=0.01,
            value=(promoted_theta if promoted_theta is not None else 0.5),
            help="Optional. Included in the exported YAML under alpha_shares metadata.",
        )

    uploaded = st.file_uploader("Upload Asset Library YAML", type=["yaml", "yml"])
    if uploaded is None:
        st.info("Upload an asset library YAML to begin.")
        return

    with tempfile.NamedTemporaryFile(suffix=".yaml") as tmp:
        tmp.write(uploaded.getvalue())
        tmp.flush()  # Ensure data is written to disk
        scenario = load_scenario(tmp.name)

    if not scenario.assets:
        st.warning("No assets found in file.")
        return

    st.subheader("Weights [sum to 1.0]") 
    weight_inputs: dict[str, float] = {}
    for asset in scenario.assets:
        weight_inputs[asset.id] = st.number_input(
            f"{asset.id} [0..1]", min_value=0.0, max_value=1.0, step=0.01, value=0.0,
        )
    total = sum(weight_inputs.values())
    if total == 0:
        st.warning("Enter weights for at least one asset.")
        return
    weights = {k: v / total for k, v in weight_inputs.items() if v > 0}
    st.write(f"Weights normalised to sum to 1 (total input={total:.2f}).")

    if st.button("Generate Portfolio"):
        try:
            scenario.portfolios = [Portfolio(id="portfolio1", weights=weights)]
            data = scenario.model_dump()
            # Attach alpha-share annotations if provided
            data["alpha_shares"] = {
                "active_share": float(active_share_input),
                "theta_extpa": float(theta_extpa_input),
            }
            yaml_str = yaml.safe_dump(data, sort_keys=False)
            st.download_button(
                "Download Portfolio YAML",
                yaml_str,
                file_name="portfolio.yaml",
                mime="application/x-yaml",
            )

            agg = PortfolioAggregator(scenario.assets, scenario.correlations)
            mu, sigma = agg.aggregate(weights)
            st.write(f"Expected return: {mu:.2%}")
            st.write(f"Expected volatility: {sigma:.2%}")
        except Exception as exc:  # pragma: no cover - streamlit runtime
            st.error(str(exc))


if __name__ == "__main__":  # pragma: no cover - entry point
    main()<|MERGE_RESOLUTION|>--- conflicted
+++ resolved
@@ -24,13 +24,8 @@
     if "promoted_alpha_shares" in st.session_state:
         try:
             vals = st.session_state["promoted_alpha_shares"]
-<<<<<<< HEAD
             promoted_active_share = vals["active_share"]
             promoted_theta = vals["theta_extpa"]
-=======
-            promoted_active_share = vals.get("active_share")
-            promoted_theta = vals.get("theta_extpa")
->>>>>>> d3df1955
         except (TypeError, ValueError, KeyError):
             promoted_active_share = None
             promoted_theta = None
