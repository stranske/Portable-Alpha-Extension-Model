"""5-Step Wizard for guided scenario creation with validation."""

from __future__ import annotations

import tempfile
import yaml
from pathlib import Path
<<<<<<< HEAD
from typing import Dict, Any
=======

>>>>>>> 466e7922

import streamlit as st

from dashboard.app import _DEF_THEME, _DEF_XLSX, apply_theme
from pa_core import cli as pa_cli
from pa_core.wizard_schema import WizardScenarioConfig, AnalysisMode, RiskMetric, get_default_config


def _write_temp_yaml(data: Dict[str, Any]) -> str:
    """Write configuration data to a temporary YAML file and return path."""
    with tempfile.NamedTemporaryFile(mode='w', delete=False, suffix='.yml') as tmp:
        yaml.safe_dump(data, tmp, default_flow_style=False)
        return tmp.name


def _render_progress_bar(current_step: int, total_steps: int = 5) -> None:
    """Render step progress indicator."""
    st.markdown("### 📋 Scenario Configuration Wizard")
    
    progress = current_step / total_steps
    st.progress(progress)
    
    # Step indicators
    steps = ["Analysis Mode", "Capital Allocation", "Return & Risk", "Correlations", "Review & Run"]
    cols = st.columns(5)
    
    for i, (col, step_name) in enumerate(zip(cols, steps)):
        with col:
            if i + 1 < current_step:
                st.success(f"✅ {i+1}. {step_name}")
            elif i + 1 == current_step:
                st.info(f"📍 {i+1}. {step_name}")
            else:
                st.write(f"⭕ {i+1}. {step_name}")


def _render_step_1_analysis_mode(config: WizardScenarioConfig) -> WizardScenarioConfig:
    """Step 1: Analysis Mode Selection."""
    st.subheader("Step 1: Analysis Mode & Basic Settings")
    
    col1, col2 = st.columns(2)
    
    with col1:
        st.markdown("**Choose Your Analysis Focus:**")
        
        mode_options = {
            AnalysisMode.RETURNS: "📈 Returns Analysis - Compare different return assumptions",
            AnalysisMode.CAPITAL: "💰 Capital Allocation - Optimize capital distribution", 
            AnalysisMode.ALPHA_SHARES: "🎯 Alpha Shares - Analyze alpha source allocation",
            AnalysisMode.VOL_MULT: "📊 Volatility Stress - Test volatility scenarios"
        }
        
        selected_mode = st.selectbox(
            "Analysis Mode",
            options=list(mode_options.keys()),
            format_func=lambda x: mode_options[x],
            index=list(mode_options.keys()).index(config.analysis_mode),
            help="Choose the primary focus of your analysis"
        )
        
        # Update config if mode changed
        if selected_mode != config.analysis_mode:
            config = get_default_config(selected_mode)
    
    with col2:
        st.markdown("**Simulation Settings:**")
        
        config.n_simulations = st.number_input(
            "Number of Simulations",
            min_value=100,
            max_value=10000,
            value=config.n_simulations,
            step=100,
            help="More simulations provide more accurate results but take longer"
        )
        
        config.n_months = st.number_input(
            "Simulation Horizon (months)",
            min_value=1,
            max_value=60,
            value=config.n_months,
            help="Length of each simulation run in months"
        )
    
    # Mode-specific guidance
    mode_descriptions = {
        AnalysisMode.RETURNS: "This mode focuses on testing different return assumptions while keeping capital allocation fixed. Ideal for sensitivity analysis on alpha expectations.",
        AnalysisMode.CAPITAL: "This mode optimizes capital allocation across sleeves. Use when determining the optimal mix of internal PA, external PA, and active extension.",
        AnalysisMode.ALPHA_SHARES: "This mode analyzes the allocation of alpha sources across different strategies. Perfect for optimizing alpha capture efficiency.",
        AnalysisMode.VOL_MULT: "This mode stress-tests your portfolio under different volatility scenarios. Essential for risk management and extreme event preparation."
    }
    
    st.info(f"**{selected_mode.value.title()} Mode:** {mode_descriptions[selected_mode]}")
    
    return config


def _render_step_2_capital(config: WizardScenarioConfig) -> WizardScenarioConfig:
    """Step 2: Capital Allocation Settings."""
    st.subheader("Step 2: Capital Allocation")
    
    col1, col2 = st.columns(2)
    
    with col1:
        st.markdown("**Fund Capital ($ millions):**")
        
        config.total_fund_capital = st.number_input(
            "Total Fund Capital",
            min_value=1.0,
            value=config.total_fund_capital,
            step=10.0,
            format="%.1f",
            help="Total capital available for allocation"
        )
        
        config.external_pa_capital = st.number_input(
            "External PA Capital",
            min_value=0.0,
            max_value=config.total_fund_capital,
            value=config.external_pa_capital,
            step=5.0,
            format="%.1f",
            help="Capital allocated to external portable alpha managers"
        )
        
        config.active_ext_capital = st.number_input(
            "Active Extension Capital", 
            min_value=0.0,
            max_value=config.total_fund_capital,
            value=config.active_ext_capital,
            step=5.0,
            format="%.1f",
            help="Capital for active equity overlay strategies"
        )
        
        # Calculate remaining capital
        remaining = config.total_fund_capital - config.external_pa_capital - config.active_ext_capital
        config.internal_pa_capital = st.number_input(
            "Internal PA Capital",
            min_value=0.0,
            value=max(0.0, remaining),
            step=5.0,
            format="%.1f",
            help="Capital managed internally for portable alpha"
        )
    
    with col2:
        st.markdown("**Portfolio Weights & Shares:**")
        
        config.w_beta_h = st.slider(
            "Internal Beta Weight",
            min_value=0.0,
            max_value=1.0,
            value=config.w_beta_h,
            step=0.05,
            help="Beta component weight in internal sleeve"
        )
        
        config.w_alpha_h = 1.0 - config.w_beta_h
        st.write(f"Internal Alpha Weight: {config.w_alpha_h:.2f} (auto-calculated)")
        
        config.theta_extpa = st.slider(
            "External PA Alpha Fraction",
            min_value=0.0,
            max_value=1.0,
            value=config.theta_extpa,
            step=0.05,
            help="Fraction of alpha from external PA manager"
        )
        
        config.active_share = st.slider(
            "Active Extension Share",
            min_value=0.0,
            max_value=1.0,
            value=config.active_share,
            step=0.05,
            help="Active share for equity overlay strategy"
        )
    
    # Validation and visualization
    total_allocated = config.external_pa_capital + config.active_ext_capital + config.internal_pa_capital
    
    if abs(total_allocated - config.total_fund_capital) > 0.01:
        st.error(f"❌ Capital allocation mismatch! Allocated: ${total_allocated:.1f}M, Total: ${config.total_fund_capital:.1f}M")
    else:
        st.success(f"✅ Capital allocation balanced: ${total_allocated:.1f}M")
        
        # Allocation pie chart
        if total_allocated > 0:
            allocation_data = {
                "External PA": config.external_pa_capital,
                "Active Extension": config.active_ext_capital, 
                "Internal PA": config.internal_pa_capital
            }
            # Filter out zero allocations
            allocation_data = {k: v for k, v in allocation_data.items() if v > 0}
            
            if allocation_data:
                st.plotly_chart(
                    {
                        "data": [{
                            "type": "pie",
                            "labels": list(allocation_data.keys()),
                            "values": list(allocation_data.values()),
                            "textinfo": "label+percent"
                        }],
                        "layout": {
                            "title": "Capital Allocation",
                            "showlegend": True
                        }
                    },
                    use_container_width=True
                )
    
    return config


def _render_step_3_returns_risk(config: WizardScenarioConfig) -> WizardScenarioConfig:
    """Step 3: Return & Risk Parameters."""
    st.subheader("Step 3: Return & Risk Parameters")
    
    st.markdown("*All parameters are annualized*")
    
    col1, col2 = st.columns(2)
    
    with col1:
        st.markdown("**Expected Returns (Annual %):**")
        
        config.mu_h = st.number_input(
            "In-House Alpha Return",
            value=config.mu_h * 100,
            step=0.5,
            format="%.2f",
            help="Expected annual return from in-house alpha generation"
        ) / 100
        
        config.mu_e = st.number_input(
            "Extension Alpha Return",
            value=config.mu_e * 100,
            step=0.5,
            format="%.2f", 
            help="Expected annual return from active extension strategies"
        ) / 100
        
        config.mu_m = st.number_input(
            "External PA Alpha Return",
            value=config.mu_m * 100,
            step=0.5,
            format="%.2f",
            help="Expected annual return from external PA managers"
        ) / 100
    
    with col2:
        st.markdown("**Volatility (Annual %):**")
        
        config.sigma_h = st.number_input(
            "In-House Alpha Volatility",
            min_value=0.01,
            value=config.sigma_h * 100,
            step=0.1,
            format="%.2f",
            help="Annual volatility of in-house alpha"
        ) / 100
        
        config.sigma_e = st.number_input(
            "Extension Alpha Volatility",
            min_value=0.01,
            value=config.sigma_e * 100,
            step=0.1,
            format="%.2f",
            help="Annual volatility of active extension alpha"
        ) / 100
        
        config.sigma_m = st.number_input(
            "External PA Alpha Volatility",
            min_value=0.01,
            value=config.sigma_m * 100,
            step=0.1,
            format="%.2f",
            help="Annual volatility of external PA alpha"
        ) / 100
    
    # Risk metrics selection
    st.markdown("**Risk Metrics to Calculate:**")
    
    metric_options = {
        RiskMetric.RETURN: "Return - Expected portfolio return",
        RiskMetric.RISK: "Risk - Portfolio volatility", 
        RiskMetric.SHORTFALL_PROB: "Shortfall Probability - Risk of underperformance"
    }
    
    selected_metrics = st.multiselect(
        "Select Risk Metrics",
        options=list(metric_options.keys()),
        default=config.risk_metrics,
        format_func=lambda x: metric_options[x],
        help="Choose which risk metrics to calculate and display"
    )
    
    config.risk_metrics = selected_metrics
    
    return config


def _render_step_4_correlations(config: WizardScenarioConfig) -> WizardScenarioConfig:
    """Step 4: Correlation Parameters."""
    st.subheader("Step 4: Correlation Parameters")
    
    st.markdown("*Set correlations between different alpha sources and the market index*")
    
    col1, col2 = st.columns(2)
    
    with col1:
        st.markdown("**Index Correlations:**")
        
        config.rho_idx_h = st.slider(
            "Index ↔ In-House Alpha",
            min_value=-0.99,
            max_value=0.99,
            value=config.rho_idx_h,
            step=0.05,
            help="Correlation between market index and in-house alpha"
        )
        
        config.rho_idx_e = st.slider(
            "Index ↔ Extension Alpha",
            min_value=-0.99,
            max_value=0.99,
            value=config.rho_idx_e,
            step=0.05,
            help="Correlation between market index and extension alpha"
        )
        
        config.rho_idx_m = st.slider(
            "Index ↔ External PA Alpha",
            min_value=-0.99,
            max_value=0.99,
            value=config.rho_idx_m,
            step=0.05,
            help="Correlation between market index and external PA alpha"
        )
    
    with col2:
        st.markdown("**Cross-Alpha Correlations:**")
        
        config.rho_h_e = st.slider(
            "In-House ↔ Extension Alpha",
            min_value=-0.99,
            max_value=0.99,
            value=config.rho_h_e,
            step=0.05,
            help="Correlation between in-house and extension alpha"
        )
        
        config.rho_h_m = st.slider(
            "In-House ↔ External PA Alpha",
            min_value=-0.99,
            max_value=0.99,
            value=config.rho_h_m,
            step=0.05,
            help="Correlation between in-house and external PA alpha"
        )
        
        config.rho_e_m = st.slider(
            "Extension ↔ External PA Alpha",
            min_value=-0.99,
            max_value=0.99,
            value=config.rho_e_m,
            step=0.05,
            help="Correlation between extension and external PA alpha"
        )
    
    # Correlation matrix visualization
    import numpy as np
    import pandas as pd
    
    corr_matrix = pd.DataFrame(
        [
            [1.0, config.rho_idx_h, config.rho_idx_e, config.rho_idx_m],
            [config.rho_idx_h, 1.0, config.rho_h_e, config.rho_h_m],
            [config.rho_idx_e, config.rho_h_e, 1.0, config.rho_e_m],
            [config.rho_idx_m, config.rho_h_m, config.rho_e_m, 1.0]
        ],
        index=["Index", "In-House", "Extension", "External PA"],
        columns=["Index", "In-House", "Extension", "External PA"]
    )
    
    st.markdown("**Correlation Matrix:**")
    st.dataframe(corr_matrix.round(3), use_container_width=True)
    
    # Check for potential issues
    eigenvalues = np.linalg.eigvals(corr_matrix.values)
    min_eigenvalue = np.min(eigenvalues)
    
    if min_eigenvalue < -1e-6:
        st.warning(f"⚠️ Correlation matrix may not be positive definite (min eigenvalue: {min_eigenvalue:.6f}). Consider adjusting correlations.")
    else:
        st.success("✅ Correlation matrix is valid")
    
    return config


def _render_step_5_review(config: WizardScenarioConfig) -> bool:
    """Step 5: Review & Run. Returns True if user wants to run simulation."""
    st.subheader("Step 5: Review & Run")
    
    # Configuration summary
    col1, col2 = st.columns(2)
    
    with col1:
        st.markdown("**Configuration Summary:**")
        
        st.write(f"**Analysis Mode:** {config.analysis_mode.value.title()}")
        st.write(f"**Simulations:** {config.n_simulations:,}")
        st.write(f"**Time Horizon:** {config.n_months} months")
        
        st.markdown("**Capital Allocation:**")
        total_capital = config.total_fund_capital
        st.write(f"• Total Fund: ${total_capital:.1f}M")
        st.write(f"• External PA: ${config.external_pa_capital:.1f}M ({config.external_pa_capital/total_capital:.1%})")
        st.write(f"• Active Extension: ${config.active_ext_capital:.1f}M ({config.active_ext_capital/total_capital:.1%})")
        st.write(f"• Internal PA: ${config.internal_pa_capital:.1f}M ({config.internal_pa_capital/total_capital:.1%})")
    
    with col2:
        st.markdown("**Expected Returns & Risk:**")
        st.write(f"• In-House Alpha: {config.mu_h:.2%} ± {config.sigma_h:.2%}")
        st.write(f"• Extension Alpha: {config.mu_e:.2%} ± {config.sigma_e:.2%}") 
        st.write(f"• External PA Alpha: {config.mu_m:.2%} ± {config.sigma_m:.2%}")
        
        st.markdown("**Key Correlations:**")
        st.write(f"• Index ↔ In-House: {config.rho_idx_h:.2f}")
        st.write(f"• In-House ↔ Extension: {config.rho_h_e:.2f}")
        st.write(f"• Extension ↔ External PA: {config.rho_e_m:.2f}")
    
    # Diff vs last run
    if "last_wizard_config" in st.session_state:
        last_config = st.session_state.last_wizard_config
        if last_config != config:
            with st.expander("🔍 Changes vs Last Run", expanded=False):
                changes = []
                
                # Compare key parameters
                comparisons = [
                    ("Analysis Mode", last_config.analysis_mode.value, config.analysis_mode.value),
                    ("Simulations", last_config.n_simulations, config.n_simulations),
                    ("External PA Capital", f"${last_config.external_pa_capital:.1f}M", f"${config.external_pa_capital:.1f}M"),
                    ("Active Extension Capital", f"${last_config.active_ext_capital:.1f}M", f"${config.active_ext_capital:.1f}M"),
                    ("Internal PA Capital", f"${last_config.internal_pa_capital:.1f}M", f"${config.internal_pa_capital:.1f}M"),
                    ("In-House Return", f"{last_config.mu_h:.2%}", f"{config.mu_h:.2%}"),
                    ("Extension Return", f"{last_config.mu_e:.2%}", f"{config.mu_e:.2%}"),
                    ("External PA Return", f"{last_config.mu_m:.2%}", f"{config.mu_m:.2%}"),
                ]
                
                for param, old_val, new_val in comparisons:
                    if old_val != new_val:
                        changes.append(f"• **{param}**: {old_val} → {new_val}")
                
                if changes:
                    st.markdown("**Changed Parameters:**")
                    for change in changes:
                        st.markdown(change)
                else:
                    st.info("No changes from last configuration")
        else:
            st.info("💡 Configuration matches last run")
    else:
        st.info("💡 This is your first configuration - no previous run to compare")
    
    # Validation
    try:
        config.model_validate(config.model_dump())
        validation_status = "✅"
        validation_msg = "Configuration is valid"
        can_run = True
    except Exception as e:
        validation_status = "❌"
        validation_msg = f"Validation errors: {str(e)}"
        can_run = False
    
    if can_run:
        st.success(f"{validation_status} {validation_msg}")
    else:
        st.error(f"{validation_status} {validation_msg}")
    
    # Action buttons
    col1, col2, col3 = st.columns(3)
    
    with col1:
        if st.button("🔄 Reset to Defaults", help="Reset all parameters to sensible defaults"):
            st.session_state.wizard_config = get_default_config(config.analysis_mode)
            st.rerun()
    
    with col2:
        if st.button("💾 Download YAML", help="Download configuration as YAML file"):
            yaml_data = config.to_yaml_dict()
            yaml_str = yaml.safe_dump(yaml_data, default_flow_style=False)
            st.download_button(
                "Download Configuration",
                yaml_str,
                file_name=f"scenario_{config.analysis_mode.value}.yml",
                mime="application/x-yaml"
            )
    
    with col3:
        run_simulation = st.button(
            f"{validation_status} Run Simulation",
            disabled=not can_run,
            help="Start the Monte Carlo simulation with current parameters"
        )
    
    return run_simulation


def main() -> None:
    """Main wizard interface with 5-step stepper."""
    
    # Initialize session state
    if "wizard_step" not in st.session_state:
        st.session_state.wizard_step = 1
        
    if "wizard_config" not in st.session_state:
        st.session_state.wizard_config = get_default_config(AnalysisMode.RETURNS)
    
    # Theme and validation settings in sidebar
    theme_path = st.sidebar.text_input("Theme file", _DEF_THEME)
    apply_theme(theme_path)
    
    st.sidebar.markdown("---")
    st.sidebar.subheader("📋 Quick Actions")
    
    if st.sidebar.button("🏠 Reset to Step 1"):
        st.session_state.wizard_step = 1
        st.rerun()
        
    if st.sidebar.button("🔄 Reset All Defaults"):
        st.session_state.wizard_config = get_default_config(st.session_state.wizard_config.analysis_mode)
        st.rerun()
    
    # Alternative: File upload mode
    st.sidebar.markdown("---")
    st.sidebar.subheader("📁 Alternative: File Upload")
    
    cfg = st.sidebar.file_uploader("Upload Scenario YAML", type=["yaml", "yml"])
    if cfg is not None:
        try:
            config_data = yaml.safe_load(cfg.getvalue())
            if st.sidebar.button("Load Configuration"):
                # Convert uploaded config to wizard format
                wizard_config = WizardScenarioConfig.model_validate({
                    'analysis_mode': config_data.get('analysis_mode', 'returns'),
                    'n_simulations': config_data.get('N_SIMULATIONS', 1000),
                    'n_months': config_data.get('N_MONTHS', 12),
                    'total_fund_capital': config_data.get('total_fund_capital', 300.0),
                    'external_pa_capital': config_data.get('external_pa_capital', 100.0),
                    'active_ext_capital': config_data.get('active_ext_capital', 50.0),
                    'internal_pa_capital': config_data.get('internal_pa_capital', 150.0),
                    'w_beta_h': config_data.get('w_beta_H', 0.5),
                    'w_alpha_h': config_data.get('w_alpha_H', 0.5),
                    'theta_extpa': config_data.get('theta_extpa', 0.5),
                    'active_share': config_data.get('active_share', 0.5),
                    'mu_h': config_data.get('mu_H', 0.04),
                    'sigma_h': config_data.get('sigma_H', 0.01),
                    'mu_e': config_data.get('mu_E', 0.05),
                    'sigma_e': config_data.get('sigma_E', 0.02),
                    'mu_m': config_data.get('mu_M', 0.03),
                    'sigma_m': config_data.get('sigma_M', 0.02),
                    'rho_idx_h': config_data.get('rho_idx_H', 0.05),
                    'rho_idx_e': config_data.get('rho_idx_E', 0.0),
                    'rho_idx_m': config_data.get('rho_idx_M', 0.0),
                    'rho_h_e': config_data.get('rho_H_E', 0.1),
                    'rho_h_m': config_data.get('rho_H_M', 0.1),
                    'rho_e_m': config_data.get('rho_E_M', 0.0),
                    'internal_financing_mean_month': config_data.get('internal_financing_mean_month', 0.0),
                    'internal_financing_sigma_month': config_data.get('internal_financing_sigma_month', 0.0),
                    'internal_spike_prob': config_data.get('internal_spike_prob', 0.0),
                    'internal_spike_factor': config_data.get('internal_spike_factor', 0.0),
                    'ext_pa_financing_mean_month': config_data.get('ext_pa_financing_mean_month', 0.0),
                    'ext_pa_financing_sigma_month': config_data.get('ext_pa_financing_sigma_month', 0.0),
                    'ext_pa_spike_prob': config_data.get('ext_pa_spike_prob', 0.0),
                    'ext_pa_spike_factor': config_data.get('ext_pa_spike_factor', 0.0),
                    'act_ext_financing_mean_month': config_data.get('act_ext_financing_mean_month', 0.0),
                    'act_ext_financing_sigma_month': config_data.get('act_ext_financing_sigma_month', 0.0),
                    'act_ext_spike_prob': config_data.get('act_ext_spike_prob', 0.0),
                    'act_ext_spike_factor': config_data.get('act_ext_spike_factor', 0.0),
                    'risk_metrics': config_data.get('risk_metrics', ['Return', 'Risk', 'ShortfallProb']),
                })
                st.session_state.wizard_config = wizard_config
                st.session_state.wizard_step = 5  # Go to review step
                st.rerun()
        except Exception as e:
            st.sidebar.error(f"Error loading config: {e}")
    
    # Main wizard interface
    current_step = st.session_state.wizard_step
    config = st.session_state.wizard_config
    
    _render_progress_bar(current_step)
    
    # Render current step
    if current_step == 1:
        config = _render_step_1_analysis_mode(config)
        st.session_state.wizard_config = config
        
        if st.button("➡️ Next: Capital Allocation", use_container_width=True):
            st.session_state.wizard_step = 2
            st.rerun()
            
    elif current_step == 2:
        config = _render_step_2_capital(config)
        st.session_state.wizard_config = config
        
        col1, col2 = st.columns(2)
        with col1:
            if st.button("⬅️ Back: Analysis Mode"):
                st.session_state.wizard_step = 1
                st.rerun()
        with col2:
            if st.button("➡️ Next: Return & Risk"):
                st.session_state.wizard_step = 3
                st.rerun()
                
    elif current_step == 3:
        config = _render_step_3_returns_risk(config)
        st.session_state.wizard_config = config
        
        col1, col2 = st.columns(2)
        with col1:
            if st.button("⬅️ Back: Capital Allocation"):
                st.session_state.wizard_step = 2
                st.rerun()
        with col2:
            if st.button("➡️ Next: Correlations"):
                st.session_state.wizard_step = 4
                st.rerun()
                
    elif current_step == 4:
        config = _render_step_4_correlations(config)
        st.session_state.wizard_config = config
        
        col1, col2 = st.columns(2)
        with col1:
            if st.button("⬅️ Back: Return & Risk"):
                st.session_state.wizard_step = 3
                st.rerun()
        with col2:
            if st.button("➡️ Next: Review & Run"):
                st.session_state.wizard_step = 5
                st.rerun()
                
    elif current_step == 5:
        run_simulation = _render_step_5_review(config)
        
        col1, col2 = st.columns(2)
        with col1:
            if st.button("⬅️ Back: Correlations"):
                st.session_state.wizard_step = 4
                st.rerun()
        
        # Handle simulation execution
        if run_simulation:
            # Store config for diff functionality
            st.session_state.last_wizard_config = config
            
            # Need index data for simulation
            st.subheader("📊 Index Data Required")
            idx = st.file_uploader("Index CSV", type=["csv"], help="Upload market index returns data")
            output = st.text_input("Output workbook", _DEF_XLSX)
            
            if idx is not None:
                # Convert config to YAML and run simulation
                yaml_data = config.to_yaml_dict()
                cfg_path = _write_temp_yaml(yaml_data)
                
                # Write index data to temp file
                with tempfile.NamedTemporaryFile(delete=False, suffix='.csv') as tmp:
                    tmp.write(idx.getvalue())
                    idx_path = tmp.name
                
                try:
                    with st.spinner("🔄 Running simulation..."):
                        pa_cli.main(["--config", cfg_path, "--index", idx_path, "--output", output])
                except Exception as exc:
                    st.error(f"❌ Simulation failed: {exc}")
                else:
                    st.success(f"✅ Simulation complete! Results written to {output}")
                    st.balloons()
                    
                    reference_sigma = config_data.get('reference_sigma', 0.01)
                    volatility_multiple = config_data.get('volatility_multiple', 3.0)
                    total_capital = config_data.get('total_fund_capital', 1000.0)
                    financing_model = config_data.get('financing_model', 'simple_proxy')
                    schedule_path = config_data.get('financing_schedule_path')
                    term_months = config_data.get('financing_term_months', 1.0)

                    margin_requirement = calculate_margin_requirement(
                        reference_sigma=reference_sigma,
                        volatility_multiple=volatility_multiple,
                        total_capital=total_capital,
                        financing_model=financing_model,
                        schedule_path=schedule_path,
                        term_months=term_months,
                    )
                    
                    with col2:
                        st.metric("Total Capital", f"${config.total_fund_capital:.1f}M")
                        st.metric("External PA", f"${config.external_pa_capital:.1f}M")
                        st.metric("Active Extension", f"${config.active_ext_capital:.1f}M")
                    
                    # Show configuration used
                    yaml_str = yaml.safe_dump(yaml_data, default_flow_style=False)
                    with st.expander("Configuration Used", expanded=False):
                        st.code(yaml_str, language='yaml')
                    
                    st.page_link("pages/4_Results.py", label="📈 View Results →")
                    
                finally:
                    Path(cfg_path).unlink(missing_ok=True)
                    Path(idx_path).unlink(missing_ok=True)


if __name__ == "__main__":  # pragma: no cover - entry point
    main()<|MERGE_RESOLUTION|>--- conflicted
+++ resolved
@@ -5,11 +5,7 @@
 import tempfile
 import yaml
 from pathlib import Path
-<<<<<<< HEAD
 from typing import Dict, Any
-=======
-
->>>>>>> 466e7922
 
 import streamlit as st
 
