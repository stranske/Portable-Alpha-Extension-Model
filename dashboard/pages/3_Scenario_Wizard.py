--- conflicted
+++ resolved
@@ -5,10 +5,7 @@
 import tempfile
 import yaml
 from pathlib import Path
-<<<<<<< HEAD
-=======
-from typing import Dict, Any, Optional
->>>>>>> 8c3a3461
+
 
 import streamlit as st
 
@@ -703,7 +700,6 @@
                     st.success(f"✅ Simulation complete! Results written to {output}")
                     st.balloons()
                     
-<<<<<<< HEAD
                     reference_sigma = config_data.get('reference_sigma', 0.01)
                     volatility_multiple = config_data.get('volatility_multiple', 3.0)
                     total_capital = config_data.get('total_fund_capital', 1000.0)
@@ -719,17 +715,6 @@
                         schedule_path=schedule_path,
                         term_months=term_months,
                     )
-=======
-                    # Show summary
-                    st.subheader("📋 Run Summary")
-                    
-                    # Display key run parameters
-                    col1, col2 = st.columns(2)
-                    with col1:
-                        st.metric("Analysis Mode", config.analysis_mode.value.title())
-                        st.metric("Simulations", f"{config.n_simulations:,}")
-                        st.metric("Time Horizon", f"{config.n_months} months")
->>>>>>> 8c3a3461
                     
                     with col2:
                         st.metric("Total Capital", f"${config.total_fund_capital:.1f}M")
