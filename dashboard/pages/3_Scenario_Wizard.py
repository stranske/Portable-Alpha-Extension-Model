--- conflicted
+++ resolved
@@ -895,7 +895,6 @@
             
             if idx is not None:
                 # Convert config to YAML and run simulation
-<<<<<<< HEAD
                 yaml_data = _build_yaml_from_config(config)
                 cfg_path = _write_temp_yaml(yaml_data)
                 
@@ -945,52 +944,6 @@
                 finally:
                     Path(cfg_path).unlink(missing_ok=True)
                     Path(idx_path).unlink(missing_ok=True)
-=======
-                yaml_data = config.to_yaml_dict()
-                
-                # Write index data to temp file and run simulation
-                with tempfile.NamedTemporaryFile(suffix='.csv') as tmp_idx:
-                    tmp_idx.write(idx.getvalue())
-                    tmp_idx.flush()  # Ensure data is written to disk
-                    
-                    with _temp_yaml_file(yaml_data) as cfg_path:
-                        try:
-                            with st.spinner("🔄 Running simulation..."):
-                                pa_cli.main(["--config", cfg_path, "--index", tmp_idx.name, "--output", output])
-                        except Exception as exc:
-                            st.error(f"❌ Simulation failed: {exc}")
-                        else:
-                            st.success(f"✅ Simulation complete! Results written to {output}")
-                            st.balloons()
-                            
-                            reference_sigma = yaml_data.get('reference_sigma', 0.01)
-                            volatility_multiple = yaml_data.get('volatility_multiple', 3.0)
-                            total_capital = yaml_data.get('total_fund_capital', 1000.0)
-                            financing_model = yaml_data.get('financing_model', 'simple_proxy')
-                            schedule_path = yaml_data.get('financing_schedule_path')
-                            term_months = yaml_data.get('financing_term_months', 1.0)
-
-                            margin_requirement = calculate_margin_requirement(
-                                reference_sigma=reference_sigma,
-                                volatility_multiple=volatility_multiple,
-                                total_capital=total_capital,
-                                financing_model=financing_model,
-                                schedule_path=schedule_path,
-                                term_months=term_months,
-                            )
-                            
-                            with col2:
-                                st.metric("Total Capital", f"${config.total_fund_capital:.1f}M")
-                                st.metric("External PA", f"${config.external_pa_capital:.1f}M")
-                                st.metric("Active Extension", f"${config.active_ext_capital:.1f}M")
-                            
-                            # Show configuration used
-                            yaml_str = yaml.safe_dump(yaml_data, default_flow_style=False)
-                            with st.expander("Configuration Used", expanded=False):
-                                st.code(yaml_str, language='yaml')
-                            
-                            st.page_link("pages/4_Results.py", label="📈 View Results →")
->>>>>>> d3df1955
 
 
 if __name__ == "__main__":  # pragma: no cover - entry point
