--- conflicted
+++ resolved
@@ -1,5 +1,3 @@
-<<<<<<< HEAD
-=======
 #!/usr/bin/env python3
 """
 Streamlined Codex Debugging Workflow
@@ -361,7 +359,6 @@
         return all_passed
 
 
->>>>>>> d1b49b63
 def main():
     print("Debug script placeholder")
     return 0
