--- conflicted
+++ resolved
@@ -52,11 +52,7 @@
     
     def check_github_integration(self) -> bool:
         """Quick check of GitHub integration status."""
-<<<<<<< HEAD
         if os.getenv("SKIP_GH_CHECK"):
-=======
-        if self.skip_github_checks:
->>>>>>> 70c656b6
             self.log_step(
                 "GitHub Integration Check",
                 "ℹ️  SKIPPED",
@@ -69,10 +65,7 @@
         # Check if we can access GitHub API
         success, output = self.run_command("gh auth status", timeout=10)
         if not success:
-<<<<<<< HEAD
             self.issues_found.append("GitHub CLI not authenticated")
-=======
->>>>>>> 70c656b6
             self.log_step(
                 "GitHub Auth",
                 "⚠️  WARNING",
@@ -97,11 +90,7 @@
                 else:
                     self.log_step(
                         "GitHub PR Status",
-<<<<<<< HEAD
                         "⚠️  INFO",
-=======
-                        "ℹ️  INFO",
->>>>>>> 70c656b6
                         "No active PR on current branch",
                     )
             except json.JSONDecodeError:
@@ -144,11 +133,7 @@
     
     def check_recent_workflow_runs(self) -> bool:
         """Check recent workflow run status."""
-<<<<<<< HEAD
         if os.getenv("SKIP_GH_CHECK"):
-=======
-        if self.skip_github_checks:
->>>>>>> 70c656b6
             self.log_step(
                 "Recent Workflow Runs",
                 "ℹ️  SKIPPED",
@@ -166,11 +151,7 @@
             self.log_step(
                 "Workflow Runs", "⚠️  WARNING", "Could not fetch workflow runs"
             )
-<<<<<<< HEAD
-            return False
-=======
-            return True
->>>>>>> 70c656b6
+            return False
         
         try:
             runs = json.loads(output)
@@ -245,11 +226,7 @@
     
     def quick_test_permissions(self) -> bool:
         """Quick test of GitHub permissions without creating a real PR."""
-<<<<<<< HEAD
         if os.getenv("SKIP_GH_CHECK"):
-=======
-        if self.skip_github_checks:
->>>>>>> 70c656b6
             self.log_step(
                 "Quick Permissions Test",
                 "ℹ️  SKIPPED",
