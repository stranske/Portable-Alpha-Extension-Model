--- conflicted
+++ resolved
@@ -115,24 +115,14 @@
         if "*" in pattern and (
             fnmatch.fnmatch(path.name, pattern) or fnmatch.fnmatch(rel_str, pattern)
         ):
-<<<<<<< HEAD
             return True
         if any(part == pattern for part in parts):
             return True
-=======
-            return True
-        if any(part == pattern for part in parts):
-            return True
->>>>>>> 238488c5
+
         if pattern.endswith("*") and path.name.startswith(pattern[:-1]):
             return True
     return False
 
-
-<<<<<<< HEAD
-=======
-
->>>>>>> 238488c5
 def create_filtered_zip(
     root_dir: Path, output_path: Path, excludes: Set[str], *, verbose: bool = False
 ) -> None:
@@ -150,21 +140,12 @@
                     files_excluded += 1
                     if verbose:
                         print(f"Excluded: {path.relative_to(root_dir)}")
-<<<<<<< HEAD
                     continue
                 arcname = path.relative_to(root_dir)
                 zipf.write(path, arcname)
                 files_added += 1
                 if verbose:
                     print(f"Included: {arcname}")
-=======
-                else:
-                    arcname = path.relative_to(root_dir)
-                    zipf.write(path, arcname)
-                    files_added += 1
-                    if verbose:
-                        print(f"Included: {arcname}")
->>>>>>> 238488c5
 
     size_mb = output_path.stat().st_size / 1024 / 1024
     print("\nArchive created successfully!")
