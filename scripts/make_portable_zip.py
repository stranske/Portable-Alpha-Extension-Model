--- conflicted
+++ resolved
@@ -8,10 +8,7 @@
 
 import argparse
 import fnmatch
-<<<<<<< HEAD
-=======
 import shutil
->>>>>>> 0d308557
 import zipfile
 from pathlib import Path
 from typing import Set
@@ -126,18 +123,10 @@
     return False
 
 
-<<<<<<< HEAD
 def create_filtered_zip(
     root_dir: Path, output_path: Path, excludes: Set[str], *, verbose: bool = False
 ) -> None:
     """Create a zip archive excluding paths that match *excludes*."""
-=======
-def create_filtered_zip(root_dir: Path, output_path: Path, excludes: Set[str], *, verbose: bool = False) -> None:
-    """Create a zip archive excluding paths that match excludes."""
-    print(f"Creating portable archive: {output_path}")
-    print(f"Source directory: {root_dir}")
-    
->>>>>>> 0d308557
     files_added = 0
     files_excluded = 0
 
@@ -157,14 +146,9 @@
                 files_added += 1
                 if verbose:
                     print(f"Included: {arcname}")
-<<<<<<< HEAD
 
     size_mb = output_path.stat().st_size / 1024 / 1024
     print("\nArchive created successfully!")
-=======
-                    
-    print(f"\nArchive created successfully!")
->>>>>>> 0d308557
     print(f"Files included: {files_added}")
     print(f"Files excluded: {files_excluded}")
     print(f"Archive size: {size_mb:.2f} MB")
@@ -195,24 +179,9 @@
 
     root = Path(__file__).resolve().parents[1]
     output_path = Path(args.output).resolve()
-<<<<<<< HEAD
 
     excludes = get_default_excludes().union(args.exclude_pattern)
 
-=======
-    
-    # Get exclude patterns
-    excludes = get_default_excludes()
-    
-    # Add user-specified patterns  
-    for pattern in args.exclude_pattern:
-        excludes.add(pattern)
-        
-    if args.verbose:
-        print(f"Total exclude patterns: {len(excludes)}")
-    
-    # Create the filtered archive
->>>>>>> 0d308557
     try:
         create_filtered_zip(root, output_path, excludes, verbose=args.verbose)
     except Exception as exc:  # pragma: no cover - runtime guard
