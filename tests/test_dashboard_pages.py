--- conflicted
+++ resolved
@@ -1,11 +1,7 @@
 import runpy
 from pathlib import Path
-
-<<<<<<< HEAD
 import pytest
 
-=======
->>>>>>> 3cf2e477
 PAGES = [
     Path("dashboard/app.py"),
     Path("dashboard/pages/1_Asset_Library.py"),
@@ -18,10 +14,6 @@
 def test_pages_import() -> None:
     # NOTE: Currently failing due to IndentationError in pa_core/validators.py
     # This test validates that dashboard pages can be imported with proper PYTHONPATH setup
-<<<<<<< HEAD
-=======
-    import pytest
->>>>>>> 3cf2e477
     
     for page in PAGES:
         try:
