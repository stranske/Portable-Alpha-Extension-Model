from __future__ import annotations

import runpy
<<<<<<< HEAD
import sys
from pathlib import Path


root = Path(__file__).resolve().parents[1]
sys.path.insert(0, str(root))


=======
from pathlib import Path


>>>>>>> 5dfede74
class Uploaded:
    def __init__(self, path: Path):
        self.name = path.name
        self._data = path.read_bytes()

    def getvalue(self) -> bytes:
        return self._data


def test_asset_library_calibration(monkeypatch):
    module = runpy.run_path("dashboard/pages/1_Asset_Library.py", run_name="page")
    uploaded = Uploaded(Path("templates/asset_timeseries_wide_returns.csv"))
    st_mod = module["st"]
    monkeypatch.setattr(
        st_mod.sidebar, "text_input", lambda *a, **k: module["_DEF_THEME"]
    )
    module["main"].__globals__["apply_theme"] = lambda *a, **k: None
    monkeypatch.setattr(st_mod, "title", lambda *a, **k: None)

    uploads = [uploaded, None]

    def fake_uploader(*a, **k):
        return uploads.pop(0)

    monkeypatch.setattr(st_mod, "file_uploader", fake_uploader)
    monkeypatch.setattr(st_mod, "dataframe", lambda *a, **k: None)
    monkeypatch.setattr(st_mod, "json", lambda *a, **k: None)

    selects = ["SP500_TR", ""]
    monkeypatch.setattr(st_mod, "selectbox", lambda *a, **k: selects.pop(0))

    buttons = [True, False]
    monkeypatch.setattr(st_mod, "button", lambda *a, **k: buttons.pop(0))

    monkeypatch.setattr(st_mod, "subheader", lambda *a, **k: None)
    st_mod.session_state = {}

    class DummyForm:
        def __enter__(self):
            return self

        def __exit__(self, *exc):
            return False

    monkeypatch.setattr(st_mod, "form", lambda *a, **k: DummyForm())
    monkeypatch.setattr(st_mod, "text_input", lambda *a, **k: "")
    monkeypatch.setattr(st_mod, "number_input", lambda *a, **k: 0.0)
    monkeypatch.setattr(st_mod, "form_submit_button", lambda *a, **k: False)

    captured: dict[str, str] = {}

    def fake_download(label, data, **kwargs):
        if label == "Download Asset Library YAML":
            captured["data"] = data

    monkeypatch.setattr(st_mod, "download_button", fake_download)
    from pa_core.data import DataImportAgent as RealImporter

    module["main"].__globals__["DataImportAgent"] = lambda *a, **k: RealImporter(
        min_obs=1
    )
    module["main"]()
    assert "SP500_TR" in captured["data"]<|MERGE_RESOLUTION|>--- conflicted
+++ resolved
@@ -1,7 +1,6 @@
 from __future__ import annotations
 
 import runpy
-<<<<<<< HEAD
 import sys
 from pathlib import Path
 
@@ -9,12 +8,6 @@
 root = Path(__file__).resolve().parents[1]
 sys.path.insert(0, str(root))
 
-
-=======
-from pathlib import Path
-
-
->>>>>>> 5dfede74
 class Uploaded:
     def __init__(self, path: Path):
         self.name = path.name
