import sys
from pathlib import Path

import pandas as pd
import pytest

<<<<<<< HEAD
from dashboard.app import load_history
=======
from dashboard.app import load_history, save_history
>>>>>>> 5ce4bde5


def test_load_history(tmp_path):
    df = pd.DataFrame({"Sim": [0, 0, 1], "Return": [0.1, 0.2, 0.3]})
    path = tmp_path / "Outputs.parquet"
    save_history(df, path)
    hist = load_history(str(path))
    assert hist is not None
    assert "mean_return" in hist.columns
    assert hist.loc[0, "mean_return"] == pytest.approx(0.15)


def test_load_history_csv_fallback(tmp_path, monkeypatch):
    df = pd.DataFrame({"Sim": [0, 0, 1], "Return": [0.1, 0.2, 0.3]})
    path = tmp_path / "Outputs.parquet"
    save_history(df, path)

    def _raise(*args, **kwargs):
        raise ImportError("no pyarrow")

    monkeypatch.setattr(pd, "read_parquet", _raise)
    hist = load_history(str(path))
    assert hist is not None
    assert hist.loc[0, "mean_return"] == pytest.approx(0.15)<|MERGE_RESOLUTION|>--- conflicted
+++ resolved
@@ -4,11 +4,8 @@
 import pandas as pd
 import pytest
 
-<<<<<<< HEAD
 from dashboard.app import load_history
-=======
-from dashboard.app import load_history, save_history
->>>>>>> 5ce4bde5
+
 
 
 def test_load_history(tmp_path):
