"""Test security aspects of make_portable_zip.py.

This module tests that the portable zip creation functionality uses secure
subprocess calls instead of vulnerable os.system() calls.
"""

from __future__ import annotations

import importlib.util
import subprocess
import sys
import tempfile
from pathlib import Path
from unittest import mock

import pytest


def _load_make_portable_zip_module():
    """Load make_portable_zip module using importlib.util to avoid sys.path pollution."""
    module_path = Path(__file__).resolve().parents[1] / "scripts" / "make_portable_zip.py"
    spec = importlib.util.spec_from_file_location("make_portable_zip", module_path)
    if spec is None or spec.loader is None:
        raise ImportError(f"Could not load make_portable_zip module from {module_path}")
    module = importlib.util.module_from_spec(spec)
    spec.loader.exec_module(module)
    return module


def test_build_windows_portable_zip_uses_subprocess_not_os_system(tmp_path: Path):
    """Test that build_windows_portable_zip uses secure subprocess.run() calls."""
<<<<<<< HEAD
    make_portable_zip = _load_make_portable_zip_module()
    
    # Create a mock staging directory and project root
    temp_staging = Path("/tmp/test_staging")
    temp_project = Path("/tmp/test_project")
    temp_output = Path("/tmp/test_output.zip")
    
    # Mock all the external dependencies using object attributes instead of module names
    with mock.patch.object(make_portable_zip, 'sys') as mock_sys, \
         mock.patch.object(make_portable_zip.Path, 'exists') as mock_exists, \
         mock.patch.object(make_portable_zip.Path, 'mkdir') as mock_mkdir, \
         mock.patch.object(make_portable_zip.shutil, 'rmtree') as mock_rmtree, \
         mock.patch.object(make_portable_zip, '_download') as mock_download, \
         mock.patch.object(make_portable_zip, '_unzip') as mock_unzip, \
         mock.patch.object(make_portable_zip, '_enable_embedded_site') as mock_enable_site, \
         mock.patch.object(make_portable_zip, '_write_launcher_bats') as mock_write_bats, \
         mock.patch.object(make_portable_zip.subprocess, 'run') as mock_subprocess_run, \
         mock.patch.object(make_portable_zip.shutil, 'copytree') as mock_copytree, \
         mock.patch.object(make_portable_zip.shutil, 'copy2') as mock_copy2, \
         mock.patch.object(make_portable_zip.zipfile, 'ZipFile') as mock_zipfile, \
         mock.patch.object(make_portable_zip.Path, 'iterdir') as mock_iterdir, \
         mock.patch.object(make_portable_zip.Path, 'rglob') as mock_rglob:
        
        # Set up mocks
        mock_sys.platform = "win32"
=======
    # Create mock paths using platform-agnostic temporary directory
    temp_dir = Path(tempfile.gettempdir())
    temp_staging = temp_dir / "test_staging"
    temp_project = temp_dir / "test_project"  
    temp_output = temp_dir / "test_output.zip"
    
    # Mock all the external dependencies
    with mock.patch("make_portable_zip.sys.platform", "win32"), \
         mock.patch("make_portable_zip.Path.exists") as mock_exists, \
         mock.patch("make_portable_zip.Path.mkdir"), \
         mock.patch("make_portable_zip.shutil.rmtree"), \
         mock.patch("make_portable_zip._download"), \
         mock.patch("make_portable_zip._unzip"), \
         mock.patch("make_portable_zip._enable_embedded_site"), \
         mock.patch("make_portable_zip._write_launcher_bats"), \
         mock.patch("make_portable_zip.subprocess.run") as mock_subprocess_run, \
         mock.patch("make_portable_zip.shutil.copytree"), \
         mock.patch("make_portable_zip.shutil.copy2"), \
         mock.patch("make_portable_zip.zipfile.ZipFile") as mock_zipfile, \
         mock.patch("make_portable_zip.Path.iterdir") as mock_iterdir, \
         mock.patch("make_portable_zip.Path.rglob") as mock_rglob:
        
        # Set up mocks  
>>>>>>> 16e1e52f
        mock_exists.return_value = True
        mock_iterdir.return_value = [temp_project / "file1.py"]
        mock_rglob.return_value = [temp_staging / "file1.py"]
        mock_zipfile.return_value.__enter__.return_value.write = mock.Mock()
        
        # Call the function
        make_portable_zip.build_windows_portable_zip(
            temp_project, temp_output, python_version="3.12.11", verbose=False
        )
        
        # Verify subprocess.run was called for both pip bootstrap and requirements install
        assert mock_subprocess_run.call_count >= 2, "Should call subprocess.run at least twice"
        
        # Get the actual calls
        calls = mock_subprocess_run.call_args_list
        
        # Verify first call (pip bootstrap) uses list of arguments
        first_call_args = calls[0][0][0]  # First positional argument of first call
        assert isinstance(first_call_args, list), "subprocess.run should be called with list of arguments"
        assert len(first_call_args) == 2, "Pip bootstrap should have 2 arguments"
        assert first_call_args[1].endswith("get-pip.py"), "Second arg should be get-pip.py path"
        
        # Verify second call (pip install) uses list of arguments
        second_call_args = calls[1][0][0]  # First positional argument of second call
        assert isinstance(second_call_args, list), "subprocess.run should be called with list of arguments"
        assert len(second_call_args) >= 5, "Pip install should have multiple arguments"
        assert "-m" in second_call_args, "Should use python -m pip"
        assert "pip" in second_call_args, "Should call pip"
        assert "install" in second_call_args, "Should be install command"
        assert "-r" in second_call_args, "Should use -r flag for requirements"
        
        # Verify check=True is used for security (fail fast on errors)
        for call in calls:
            kwargs = call[1]
            assert kwargs.get("check") is True, "Should use check=True for security"


def test_subprocess_calls_prevent_command_injection(tmp_path: Path):
    """Test that the subprocess calls prevent command injection attacks."""
<<<<<<< HEAD
    make_portable_zip = _load_make_portable_zip_module()
    
    # Test with malicious path containing shell metacharacters
    malicious_path = Path("/tmp/test; rm -rf /; echo pwned")
=======
    # Test with malicious path containing shell metacharacters - use platform-agnostic base
    temp_dir = Path(tempfile.gettempdir()) 
    malicious_path = temp_dir / "test; rm -rf /; echo pwned"
>>>>>>> 16e1e52f
    
    with mock.patch.object(make_portable_zip.subprocess, 'run') as mock_subprocess_run:
        # Create a minimal version of the problematic code using secure subprocess
        python_exe = malicious_path / "python.exe"
        get_pip = malicious_path / "get-pip.py" 
        
        # This is how the secure code should work
        subprocess.run([str(python_exe), str(get_pip)], check=True)
        
        # Verify the call was made with a list (secure)
        mock_subprocess_run.assert_called_once()
        call_args = mock_subprocess_run.call_args[0][0]
        assert isinstance(call_args, list), "Must use list for security"
        
        # The malicious characters should be in the path string, but not executed
        # because subprocess.run with a list doesn't invoke the shell
        assert "; rm -rf /" in str(call_args[0]) or "; rm -rf /" in str(call_args[1])


def test_error_handling_in_subprocess_calls(tmp_path: Path):
    """Test that subprocess errors are properly handled and wrapped."""
<<<<<<< HEAD
    make_portable_zip = _load_make_portable_zip_module()
    
    temp_project = Path("/tmp/test_project")
    temp_output = Path("/tmp/test_output.zip")
=======
    temp_dir = Path(tempfile.gettempdir())
    temp_project = temp_dir / "test_project"
    temp_output = temp_dir / "test_output.zip"
>>>>>>> 16e1e52f
    
    with mock.patch.object(make_portable_zip, 'sys') as mock_sys, \
         mock.patch.object(make_portable_zip.Path, 'exists', return_value=True), \
         mock.patch.object(make_portable_zip.Path, 'mkdir'), \
         mock.patch.object(make_portable_zip.shutil, 'rmtree'), \
         mock.patch.object(make_portable_zip, '_download'), \
         mock.patch.object(make_portable_zip, '_unzip'), \
         mock.patch.object(make_portable_zip, '_enable_embedded_site'), \
         mock.patch.object(make_portable_zip.subprocess, 'run') as mock_subprocess_run, \
         mock.patch.object(make_portable_zip.Path, 'iterdir', return_value=[]):
        
        # Set up mocks
        mock_sys.platform = "win32"
        # Make subprocess.run raise CalledProcessError
        mock_subprocess_run.side_effect = subprocess.CalledProcessError(1, "test")
        
        # The function should catch the error and raise RuntimeError
        with pytest.raises(RuntimeError, match="Failed to bootstrap pip"):
            make_portable_zip.build_windows_portable_zip(
                temp_project, temp_output, python_version="3.12.11", verbose=False
            )


def test_no_os_system_imports():
    """Test that the module doesn't import os.system or similar unsafe functions."""
    make_portable_zip = _load_make_portable_zip_module()
    
    # Check that os.system is not accessible from the module
    assert not hasattr(make_portable_zip, 'system'), "Module should not expose os.system"
    
    # Check the module source doesn't contain dangerous patterns (excluding comments)
    module_file = Path(make_portable_zip.__file__)
    source = module_file.read_text()
    
    # Remove comments and docstrings to check only actual code
    lines = source.splitlines()
    code_lines = []
    in_multiline_string = False
    
    for line in lines:
        stripped = line.strip()
        # Skip comment-only lines
        if stripped.startswith('#'):
            continue
        
        # For lines with code, remove inline comments
        if '#' in line and not in_multiline_string:
            # Simple heuristic: split at # and take the first part
            # This isn't perfect but good enough for this test
            line = line.split('#')[0].rstrip()
        
        code_lines.append(line)
    
    code_only = '\n'.join(code_lines)
    
    # These patterns should not exist in the secure version (in actual code)
    dangerous_patterns = [
        "os.system(",
        "os.popen(",
        "commands.getoutput(",
        "commands.getstatusoutput(",
    ]
    
    for pattern in dangerous_patterns:
        assert pattern not in code_only, f"Dangerous pattern '{pattern}' found in actual code"
    
    # Should contain secure patterns
    secure_patterns = [
        "subprocess.run(",
        "check=True",
    ]
    
    for pattern in secure_patterns:
        assert pattern in source, f"Secure pattern '{pattern}' not found in module source"<|MERGE_RESOLUTION|>--- conflicted
+++ resolved
@@ -29,7 +29,6 @@
 
 def test_build_windows_portable_zip_uses_subprocess_not_os_system(tmp_path: Path):
     """Test that build_windows_portable_zip uses secure subprocess.run() calls."""
-<<<<<<< HEAD
     make_portable_zip = _load_make_portable_zip_module()
     
     # Create a mock staging directory and project root
@@ -55,31 +54,6 @@
         
         # Set up mocks
         mock_sys.platform = "win32"
-=======
-    # Create mock paths using platform-agnostic temporary directory
-    temp_dir = Path(tempfile.gettempdir())
-    temp_staging = temp_dir / "test_staging"
-    temp_project = temp_dir / "test_project"  
-    temp_output = temp_dir / "test_output.zip"
-    
-    # Mock all the external dependencies
-    with mock.patch("make_portable_zip.sys.platform", "win32"), \
-         mock.patch("make_portable_zip.Path.exists") as mock_exists, \
-         mock.patch("make_portable_zip.Path.mkdir"), \
-         mock.patch("make_portable_zip.shutil.rmtree"), \
-         mock.patch("make_portable_zip._download"), \
-         mock.patch("make_portable_zip._unzip"), \
-         mock.patch("make_portable_zip._enable_embedded_site"), \
-         mock.patch("make_portable_zip._write_launcher_bats"), \
-         mock.patch("make_portable_zip.subprocess.run") as mock_subprocess_run, \
-         mock.patch("make_portable_zip.shutil.copytree"), \
-         mock.patch("make_portable_zip.shutil.copy2"), \
-         mock.patch("make_portable_zip.zipfile.ZipFile") as mock_zipfile, \
-         mock.patch("make_portable_zip.Path.iterdir") as mock_iterdir, \
-         mock.patch("make_portable_zip.Path.rglob") as mock_rglob:
-        
-        # Set up mocks  
->>>>>>> 16e1e52f
         mock_exists.return_value = True
         mock_iterdir.return_value = [temp_project / "file1.py"]
         mock_rglob.return_value = [temp_staging / "file1.py"]
@@ -119,16 +93,10 @@
 
 def test_subprocess_calls_prevent_command_injection(tmp_path: Path):
     """Test that the subprocess calls prevent command injection attacks."""
-<<<<<<< HEAD
     make_portable_zip = _load_make_portable_zip_module()
     
     # Test with malicious path containing shell metacharacters
     malicious_path = Path("/tmp/test; rm -rf /; echo pwned")
-=======
-    # Test with malicious path containing shell metacharacters - use platform-agnostic base
-    temp_dir = Path(tempfile.gettempdir()) 
-    malicious_path = temp_dir / "test; rm -rf /; echo pwned"
->>>>>>> 16e1e52f
     
     with mock.patch.object(make_portable_zip.subprocess, 'run') as mock_subprocess_run:
         # Create a minimal version of the problematic code using secure subprocess
@@ -150,16 +118,10 @@
 
 def test_error_handling_in_subprocess_calls(tmp_path: Path):
     """Test that subprocess errors are properly handled and wrapped."""
-<<<<<<< HEAD
     make_portable_zip = _load_make_portable_zip_module()
     
     temp_project = Path("/tmp/test_project")
     temp_output = Path("/tmp/test_output.zip")
-=======
-    temp_dir = Path(tempfile.gettempdir())
-    temp_project = temp_dir / "test_project"
-    temp_output = temp_dir / "test_output.zip"
->>>>>>> 16e1e52f
     
     with mock.patch.object(make_portable_zip, 'sys') as mock_sys, \
          mock.patch.object(make_portable_zip.Path, 'exists', return_value=True), \
