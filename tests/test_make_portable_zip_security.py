--- conflicted
+++ resolved
@@ -21,18 +21,11 @@
 
 def test_build_windows_portable_zip_uses_subprocess_not_os_system(tmp_path: Path):
     """Test that build_windows_portable_zip uses secure subprocess.run() calls."""
-<<<<<<< HEAD
     # Create mock paths using platform-agnostic temporary directory
     temp_dir = Path(tempfile.gettempdir())
     temp_staging = temp_dir / "test_staging"
     temp_project = temp_dir / "test_project"  
     temp_output = temp_dir / "test_output.zip"
-=======
-    # Create a mock staging directory and project root
-    temp_staging = tmp_path / "test_staging"
-    temp_project = tmp_path / "test_project"
-    temp_output = tmp_path / "test_output.zip"
->>>>>>> ca353824
     
     # Mock all the external dependencies
     with mock.patch("make_portable_zip.sys.platform", "win32"), \
@@ -90,14 +83,9 @@
 
 def test_subprocess_calls_prevent_command_injection(tmp_path: Path):
     """Test that the subprocess calls prevent command injection attacks."""
-<<<<<<< HEAD
     # Test with malicious path containing shell metacharacters - use platform-agnostic base
     temp_dir = Path(tempfile.gettempdir()) 
     malicious_path = temp_dir / "test; rm -rf /; echo pwned"
-=======
-    # Test with malicious path containing shell metacharacters
-    malicious_path = tmp_path / "test; rm -rf /; echo pwned"
->>>>>>> ca353824
     
     with mock.patch("make_portable_zip.subprocess.run") as mock_subprocess_run:
         # Create a minimal version of the problematic code using secure subprocess
@@ -119,14 +107,9 @@
 
 def test_error_handling_in_subprocess_calls(tmp_path: Path):
     """Test that subprocess errors are properly handled and wrapped."""
-<<<<<<< HEAD
     temp_dir = Path(tempfile.gettempdir())
     temp_project = temp_dir / "test_project"
     temp_output = temp_dir / "test_output.zip"
-=======
-    temp_project = tmp_path / "test_project"
-    temp_output = tmp_path / "test_output.zip"
->>>>>>> ca353824
     
     with mock.patch("make_portable_zip.sys.platform", "win32"), \
          mock.patch("make_portable_zip.Path.exists", return_value=True), \
