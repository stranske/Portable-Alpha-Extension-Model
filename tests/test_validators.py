"""Unit tests for validation functions."""

from __future__ import annotations

import numpy as np
<<<<<<< HEAD
=======
import pytest
from pathlib import Path
>>>>>>> 466e7922

from pa_core.validators import (
    ValidationResult,
    validate_correlations,
    validate_covariance_matrix_psd,
    validate_capital_allocation,
    validate_simulation_parameters,
    calculate_margin_requirement,
    load_margin_schedule,
    format_validation_messages,
)


class TestCorrelationValidation:
    """Test correlation validation functions."""
    
    def test_valid_correlations(self):
        """Test validation with all valid correlations."""
        correlations = {
            "rho_idx_H": 0.05,
            "rho_idx_E": 0.0,
            "rho_H_E": 0.1,
        }
        results = validate_correlations(correlations)
        
        # Should have no error results  
        errors = [r for r in results if not r.is_valid]
        assert len(errors) == 0
    
    def test_invalid_correlations(self):
        """Test validation with invalid correlations."""
        correlations = {
            "rho_idx_H": 1.5,  # Too high
            "rho_idx_E": -1.2,  # Too low
            "rho_H_E": 0.1,  # Valid
        }
        results = validate_correlations(correlations)
        
        # Should have 2 error results
        errors = [r for r in results if not r.is_valid]
        assert len(errors) == 2
        
        # Check error messages contain the parameter names
        error_messages = [r.message for r in errors]
        assert any("rho_idx_H" in msg for msg in error_messages)
        assert any("rho_idx_E" in msg for msg in error_messages)
    
    def test_high_correlation_warning(self):
        """Test warning for high correlations."""
        correlations = {"rho_test": 0.97}  # High but valid
        results = validate_correlations(correlations)
        
        # Should pass validation but have warning
        assert all(r.is_valid for r in results)
        warnings = [r for r in results if r.severity == 'warning']
        assert len(warnings) == 1
        assert "High correlation" in warnings[0].message


class TestCovarianceMatrixValidation:
    """Test covariance matrix PSD validation."""
    
    def test_psd_matrix(self):
        """Test validation with already PSD matrix."""
        # Simple 2x2 PSD matrix
        cov = np.array([[1.0, 0.5], [0.5, 1.0]])
        result, psd_info = validate_covariance_matrix_psd(cov)
        
        assert result.is_valid
        assert not psd_info.was_projected
        assert psd_info.max_delta == 0.0
    
    def test_non_psd_matrix(self):
        """Test validation with non-PSD matrix requiring projection."""
        # Non-PSD matrix (negative eigenvalue)
        cov = np.array([[1.0, 1.1], [1.1, 1.0]])  # Determinant < 0
        result, psd_info = validate_covariance_matrix_psd(cov)
        
        assert result.is_valid  # Still valid after projection
        assert result.severity == 'warning'
        assert psd_info.was_projected
        assert psd_info.max_delta > 0
        assert "Projected to PSD" in result.message
    
    def test_psd_projection_details(self):
        """Test that PSD projection provides detailed information."""
        # Construct a matrix that will need projection
        cov = np.array([[1.0, 0.99], [0.99, 0.5]])  # Will have small negative eigenvalue
        result, psd_info = validate_covariance_matrix_psd(cov)
        
        # Check that detailed info is provided
        assert isinstance(psd_info.original_min_eigenvalue, float)
        assert isinstance(psd_info.projected_min_eigenvalue, float)
        assert isinstance(psd_info.max_eigenvalue_delta, float)
        
        if psd_info.was_projected:
            assert psd_info.projected_min_eigenvalue >= -1e-10  # Should be non-negative


class TestCapitalAllocationValidation:
    """Test capital allocation validation."""
    
    def test_valid_capital_allocation(self):
        """Test validation with valid capital allocation."""
        results = validate_capital_allocation(
            external_pa_capital=200.0,
            active_ext_capital=300.0,
            internal_pa_capital=400.0,
            total_fund_capital=1000.0,
            reference_sigma=0.01,
            volatility_multiple=2.0
        )
        
        # Should have no errors
        errors = [r for r in results if not r.is_valid]
        assert len(errors) == 0
        
        # Should have buffer info
        info_results = [r for r in results if r.severity == 'info']
        assert len(info_results) > 0
    
    def test_capital_allocation_exceeds_total(self):
        """Test validation when capital allocation exceeds total."""
        results = validate_capital_allocation(
            external_pa_capital=500.0,
            active_ext_capital=400.0,
            internal_pa_capital=300.0,  # Total = 1200 > 1000
            total_fund_capital=1000.0,
        )
        
        # Should have error
        errors = [r for r in results if not r.is_valid]
        assert len(errors) >= 1
        assert any("exceeds total fund capital" in r.message for r in errors)
    
    def test_margin_plus_internal_exceeds_total(self):
        """Test validation when margin + internal PA exceeds total."""
        results = validate_capital_allocation(
            external_pa_capital=100.0,
            active_ext_capital=100.0,
            internal_pa_capital=800.0,  # High internal PA
            total_fund_capital=1000.0,
            reference_sigma=0.05,  # High volatility
            volatility_multiple=5.0  # High multiplier -> high margin
        )
        
        # Should have error about margin + internal exceeding total
        errors = [r for r in results if not r.is_valid]
        assert len(errors) >= 1
        assert any("Margin requirement" in r.message and "exceeds total capital" in r.message for r in errors)
    
    def test_low_buffer_warning(self):
        """Test warning when capital buffer is low."""
        # Set up scenario with low buffer
        # margin = 0.02 * 2.5 * 1000 = 50M
        # internal_pa = 900M  
        # margin + internal_pa = 950M, leaving 50M buffer (5%), which should be low
        results = validate_capital_allocation(
            external_pa_capital=25.0,
            active_ext_capital=25.0, 
            internal_pa_capital=900.0,  # Very high internal PA to leave small buffer
            total_fund_capital=1000.0,
            reference_sigma=0.02,
            volatility_multiple=2.5
        )
        
        # Should have warning about low buffer (< 10% threshold)
        warning_results = [r for r in results if r.severity == 'warning']
        buffer_warnings = [w for w in warning_results if "Low capital buffer" in w.message]
        assert len(buffer_warnings) >= 1
    
    def test_margin_requirement_calculation(self):
        """Test margin requirement calculation."""
        margin = calculate_margin_requirement(
            reference_sigma=0.02,
            volatility_multiple=3.0,
            total_capital=1000.0
        )
        expected = 0.02 * 3.0 * 1000.0  # 60.0
        assert margin == expected

    def test_margin_requirement_schedule_interpolation(self, tmp_path: Path):
        """Test margin requirement using a broker schedule."""
        csv = "term,multiplier\n1,2\n3,4\n"
        schedule_path = tmp_path / "sched.csv"
        schedule_path.write_text(csv)
        schedule = load_margin_schedule(schedule_path)

        margin = calculate_margin_requirement(
            reference_sigma=0.02,
            total_capital=1000.0,
            financing_model="schedule",
            margin_schedule=schedule,
            term_months=2.0,
        )
        # Interpolated multiplier at 2 months should be 3
        assert margin == pytest.approx(0.02 * 3.0 * 1000.0)


class TestSimulationParameterValidation:
    """Test simulation parameter validation."""
    
    def test_valid_simulation_params(self):
        """Test validation with valid simulation parameters."""
        results = validate_simulation_parameters(
            n_simulations=5000,
            step_sizes={'param1': 0.5, 'param2': 1.0}
        )
        
        # Should have no errors
        errors = [r for r in results if not r.is_valid]
        assert len(errors) == 0
    
    def test_low_n_simulations_error(self):
        """Test error for too low N_SIMULATIONS."""
        results = validate_simulation_parameters(n_simulations=50)
        
        errors = [r for r in results if not r.is_valid]
        assert len(errors) == 1
        assert "too low" in errors[0].message
        assert "50" in errors[0].message
    
    def test_low_n_simulations_warning(self):
        """Test warning for low but acceptable N_SIMULATIONS."""
        results = validate_simulation_parameters(n_simulations=500)
        
        # Should pass but have warning
        errors = [r for r in results if not r.is_valid]
        assert len(errors) == 0
        
        warnings = [r for r in results if r.severity == 'warning']
        assert len(warnings) == 1
        assert "below recommended" in warnings[0].message
    
    def test_high_n_simulations_warning(self):
        """Test warning for very high N_SIMULATIONS."""
        results = validate_simulation_parameters(n_simulations=200000)
        
        warnings = [r for r in results if r.severity == 'warning']
        assert len(warnings) == 1
        assert "very high" in warnings[0].message
    
    def test_invalid_step_size(self):
        """Test error for invalid step sizes."""
        results = validate_simulation_parameters(
            n_simulations=1000,
            step_sizes={'param1': 0.0, 'param2': -0.5}
        )
        
        errors = [r for r in results if not r.is_valid]
        assert len(errors) == 2  # Both invalid step sizes
        
        error_messages = [r.message for r in errors]
        assert any("param1" in msg and "must be positive" in msg for msg in error_messages)
        assert any("param2" in msg and "must be positive" in msg for msg in error_messages)
    
    def test_small_step_size_warning(self):
        """Test warning for very small step sizes."""
        results = validate_simulation_parameters(
            n_simulations=1000,
            step_sizes={'param1': 0.01}  # Very small
        )
        
        warnings = [r for r in results if r.severity == 'warning']
        assert len(warnings) == 1
        assert "Very small step size" in warnings[0].message


class TestValidationFormatting:
    """Test validation message formatting."""
    
    def test_format_empty_results(self):
        """Test formatting with no results."""
        message = format_validation_messages([])
        assert message == "All validations passed."
    
    def test_format_mixed_results(self):
        """Test formatting with mixed severity results."""
        results = [
            ValidationResult(is_valid=False, message="Error 1", severity='error'),
            ValidationResult(is_valid=True, message="Warning 1", severity='warning'),
            ValidationResult(is_valid=True, message="Info 1", severity='info'),
        ]
        
        message = format_validation_messages(results)
        
        assert "❌ ERRORS:" in message
        assert "⚠️ WARNINGS:" in message
        assert "ℹ️ INFO:" in message
        assert "Error 1" in message
        assert "Warning 1" in message
        assert "Info 1" in message
    
    def test_format_with_details(self):
        """Test formatting with details included."""
        results = [
            ValidationResult(
                is_valid=False, 
                message="Test error", 
                severity='error',
                details={'param': 'value', 'context': 'test'}
            )
        ]
        
        message = format_validation_messages(results, include_details=True)
        assert "Details:" in message
        assert "param" in message
        assert "value" in message<|MERGE_RESOLUTION|>--- conflicted
+++ resolved
@@ -3,11 +3,6 @@
 from __future__ import annotations
 
 import numpy as np
-<<<<<<< HEAD
-=======
-import pytest
-from pathlib import Path
->>>>>>> 466e7922
 
 from pa_core.validators import (
     ValidationResult,
