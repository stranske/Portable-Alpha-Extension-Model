from pathlib import Path
import sys

# ruff: noqa: E402

ROOT = Path(__file__).resolve().parents[1]
sys.path.insert(0, str(ROOT))

import pytest
from pa_core.presets import AlphaPreset, PresetLibrary


def test_preset_library_crud(tmp_path):
    lib = PresetLibrary()
    p = AlphaPreset(id="A", mu=0.1, sigma=0.2, rho=0.3)
    lib.add(p)
    assert lib.get("A").mu == 0.1
    lib.update(AlphaPreset(id="A", mu=0.2, sigma=0.2, rho=0.3))
    assert lib.get("A").mu == 0.2
    lib.delete("A")
    assert "A" not in lib.presets


def test_preset_import_export(tmp_path):
    lib = PresetLibrary([AlphaPreset(id="A", mu=0.1, sigma=0.2, rho=0.3)])
    yaml_path = tmp_path / "presets.yaml"
    json_path = tmp_path / "presets.json"
    lib.to_yaml(yaml_path)
    lib.to_json(json_path)
    lib_yaml = PresetLibrary.from_yaml(yaml_path)
    lib_json = PresetLibrary.from_json(json_path)
    assert lib_yaml.get("A").rho == 0.3
    assert lib_json.get("A").sigma == 0.2


<<<<<<< HEAD
def test_load_yaml_str_duplicate_validation():
    """Test that load_yaml_str properly validates duplicate IDs."""
    lib = PresetLibrary()
    
    # Test duplicate IDs within YAML should fail
    duplicate_yaml = """
preset_a:
  id: same_id
  mu: 0.1
  sigma: 0.2
  rho: 0.3
preset_b:
  id: same_id
  mu: 0.15
  sigma: 0.25
  rho: 0.35
"""
    
    import pytest
    with pytest.raises(ValueError, match="Duplicate preset IDs"):
        lib.load_yaml_str(duplicate_yaml)


def test_load_yaml_str_id_mismatch_validation():
    """Test that load_yaml_str validates that preset.id matches the dictionary key."""
    lib = PresetLibrary()
    
    # Test mismatched ID should fail
    mismatched_yaml = """
preset_a:
  id: different_id
  mu: 0.1
  sigma: 0.2
  rho: 0.3
"""
    
    import pytest
    with pytest.raises(ValueError, match="Preset ID 'different_id' does not match its key 'preset_a'"):
        lib.load_yaml_str(mismatched_yaml)


def test_load_json_str_duplicate_validation():
    """Test that load_json_str properly validates duplicate IDs through add() method."""
    lib = PresetLibrary()
    
    # First, let's test that the new validation catches ID mismatches
    mismatched_duplicate_json = """{
  "same_id": {
    "id": "same_id",
    "mu": 0.1,
    "sigma": 0.2,
    "rho": 0.3
  },
  "preset_b": {
    "id": "same_id",
    "mu": 0.15,
    "sigma": 0.25,
    "rho": 0.35
  }
}"""
    
    import pytest
    # This should fail because same_id != preset_b 
    with pytest.raises(ValueError, match="Preset ID 'same_id' does not match its key 'preset_b'"):
        lib.load_json_str(mismatched_duplicate_json)


def test_load_json_str_add_method_duplicate_validation():
    """Test that load_json_str relies on add() method for duplicate validation when keys match IDs."""
    lib = PresetLibrary()
    
    # Add a preset first
    lib.add(AlphaPreset(id="existing_preset", mu=0.1, sigma=0.2, rho=0.3))
    
    # Try to load JSON with a preset that has the same ID (but different key)
    # This should fail when add() is called
    json_with_existing_id = """{
  "new_key": {
    "id": "existing_preset",
    "mu": 0.15,
    "sigma": 0.25,
    "rho": 0.35
  }
}"""
    
    import pytest
    # This should fail with key mismatch first
    with pytest.raises(ValueError, match="Preset ID 'existing_preset' does not match its key 'new_key'"):
        lib.load_json_str(json_with_existing_id)
    
    # Test case where keys match but we're adding to an existing library
    # (This demonstrates that add() would catch duplicates if keys matched)
    json_with_matching_key = """{
  "existing_preset": {
    "id": "existing_preset",
    "mu": 0.15,
    "sigma": 0.25,
    "rho": 0.35
  }
}"""
    
    # This should succeed because load_json_str clears the library first
    lib.load_json_str(json_with_matching_key)
    assert lib.get("existing_preset").mu == 0.15


def test_load_json_str_id_mismatch_validation():
    """Test that load_json_str validates that preset.id matches the dictionary key."""
    lib = PresetLibrary()
    
    # Test mismatched ID should fail
    mismatched_json = """{
  "preset_a": {
    "id": "different_id",
    "mu": 0.1,
    "sigma": 0.2,
    "rho": 0.3
  }
}"""
    
    import pytest
    with pytest.raises(ValueError, match="Preset ID 'different_id' does not match its key 'preset_a'"):
        lib.load_json_str(mismatched_json)
=======
def test_load_json_str_with_duplicates():
    """Test that load_json_str handles duplicates correctly with validation."""
    lib = PresetLibrary()
    # Add some existing presets
    lib.add(AlphaPreset(id="existing", mu=0.1, sigma=0.1, rho=0.1))
    
    # Create JSON data with duplicate IDs
    json_data = """{
        "preset1": {"id": "A", "mu": 0.1, "sigma": 0.2, "rho": 0.3},
        "preset2": {"id": "A", "mu": 0.2, "sigma": 0.3, "rho": 0.4}
    }"""
    
    # This should fail with validation error BEFORE clearing existing presets
    with pytest.raises(ValueError, match="Duplicate preset IDs found in input: A"):
        lib.load_json_str(json_data)
    
    # After the failure, existing presets should still be there
    assert "existing" in lib.presets  # Fixed!
    assert len(lib.presets) == 1


def test_load_yaml_str_with_duplicates():
    """Test that load_yaml_str handles duplicates correctly with validation."""
    lib = PresetLibrary()
    # Add some existing presets
    lib.add(AlphaPreset(id="existing", mu=0.1, sigma=0.1, rho=0.1))
    
    # Create YAML data with duplicate IDs
    yaml_data = """
preset1:
  id: A
  mu: 0.1
  sigma: 0.2
  rho: 0.3
preset2:
  id: A
  mu: 0.2
  sigma: 0.3
  rho: 0.4
"""
    
    # This should fail with validation error BEFORE clearing existing presets
    with pytest.raises(ValueError, match="Duplicate preset IDs found in input: A"):
        lib.load_yaml_str(yaml_data)
    
    # After the failure, existing presets should still be there
    assert "existing" in lib.presets  # This is good!
    assert len(lib.presets) == 1


def test_load_yaml_str_successful():
    """Test successful loading of YAML data without duplicates."""
    lib = PresetLibrary()
    lib.add(AlphaPreset(id="existing", mu=0.1, sigma=0.1, rho=0.1))
    
    yaml_data = """
preset1:
  id: A
  mu: 0.1
  sigma: 0.2
  rho: 0.3
preset2:
  id: B
  mu: 0.2
  sigma: 0.3
  rho: 0.4
"""
    
    lib.load_yaml_str(yaml_data)
    
    # Should replace all existing presets with new ones
    assert "existing" not in lib.presets
    assert len(lib.presets) == 2
    assert lib.get("A").mu == 0.1
    assert lib.get("B").sigma == 0.3


def test_load_json_str_successful():
    """Test successful loading of JSON data without duplicates."""
    lib = PresetLibrary()
    lib.add(AlphaPreset(id="existing", mu=0.1, sigma=0.1, rho=0.1))
    
    json_data = """{
        "preset1": {"id": "A", "mu": 0.1, "sigma": 0.2, "rho": 0.3},
        "preset2": {"id": "B", "mu": 0.2, "sigma": 0.3, "rho": 0.4}
    }"""
    
    lib.load_json_str(json_data)
    
    # Should replace all existing presets with new ones
    assert "existing" not in lib.presets
    assert len(lib.presets) == 2
    assert lib.get("A").mu == 0.1
    assert lib.get("B").sigma == 0.3


def test_partial_loading_failure_prevention():
    """Test that loading failures don't leave the library in an inconsistent state."""
    lib = PresetLibrary()
    lib.add(AlphaPreset(id="important", mu=0.5, sigma=0.1, rho=0.2))
    lib.add(AlphaPreset(id="critical", mu=0.3, sigma=0.2, rho=0.4))
    
    # Store original state
    original_count = len(lib.presets)
    original_important = lib.get("important")
    original_critical = lib.get("critical")
    
    # Try to load invalid data with duplicates
    bad_json = """{
        "preset1": {"id": "new1", "mu": 0.1, "sigma": 0.1, "rho": 0.1},
        "preset2": {"id": "duplicate", "mu": 0.2, "sigma": 0.2, "rho": 0.2},
        "preset3": {"id": "duplicate", "mu": 0.3, "sigma": 0.3, "rho": 0.3}
    }"""
    
    bad_yaml = """
preset1:
  id: new1
  mu: 0.1
  sigma: 0.1
  rho: 0.1
preset2:
  id: duplicate
  mu: 0.2
  sigma: 0.2
  rho: 0.2
preset3:
  id: duplicate
  mu: 0.3
  sigma: 0.3
  rho: 0.3
"""
    
    # Both should fail with validation error and preserve original state
    with pytest.raises(ValueError, match="Duplicate preset IDs found in input: duplicate"):
        lib.load_json_str(bad_json)
    
    # Original state should be preserved
    assert len(lib.presets) == original_count
    assert lib.get("important").mu == original_important.mu
    assert lib.get("critical").sigma == original_critical.sigma
    
    # Try the same with YAML
    with pytest.raises(ValueError, match="Duplicate preset IDs found in input: duplicate"):
        lib.load_yaml_str(bad_yaml)
    
    # Original state should still be preserved
    assert len(lib.presets) == original_count
    assert lib.get("important").rho == original_important.rho
    assert lib.get("critical").mu == original_critical.mu
>>>>>>> 75773621
<|MERGE_RESOLUTION|>--- conflicted
+++ resolved
@@ -33,7 +33,6 @@
     assert lib_json.get("A").sigma == 0.2
 
 
-<<<<<<< HEAD
 def test_load_yaml_str_duplicate_validation():
     """Test that load_yaml_str properly validates duplicate IDs."""
     lib = PresetLibrary()
@@ -156,155 +155,4 @@
     
     import pytest
     with pytest.raises(ValueError, match="Preset ID 'different_id' does not match its key 'preset_a'"):
-        lib.load_json_str(mismatched_json)
-=======
-def test_load_json_str_with_duplicates():
-    """Test that load_json_str handles duplicates correctly with validation."""
-    lib = PresetLibrary()
-    # Add some existing presets
-    lib.add(AlphaPreset(id="existing", mu=0.1, sigma=0.1, rho=0.1))
-    
-    # Create JSON data with duplicate IDs
-    json_data = """{
-        "preset1": {"id": "A", "mu": 0.1, "sigma": 0.2, "rho": 0.3},
-        "preset2": {"id": "A", "mu": 0.2, "sigma": 0.3, "rho": 0.4}
-    }"""
-    
-    # This should fail with validation error BEFORE clearing existing presets
-    with pytest.raises(ValueError, match="Duplicate preset IDs found in input: A"):
-        lib.load_json_str(json_data)
-    
-    # After the failure, existing presets should still be there
-    assert "existing" in lib.presets  # Fixed!
-    assert len(lib.presets) == 1
-
-
-def test_load_yaml_str_with_duplicates():
-    """Test that load_yaml_str handles duplicates correctly with validation."""
-    lib = PresetLibrary()
-    # Add some existing presets
-    lib.add(AlphaPreset(id="existing", mu=0.1, sigma=0.1, rho=0.1))
-    
-    # Create YAML data with duplicate IDs
-    yaml_data = """
-preset1:
-  id: A
-  mu: 0.1
-  sigma: 0.2
-  rho: 0.3
-preset2:
-  id: A
-  mu: 0.2
-  sigma: 0.3
-  rho: 0.4
-"""
-    
-    # This should fail with validation error BEFORE clearing existing presets
-    with pytest.raises(ValueError, match="Duplicate preset IDs found in input: A"):
-        lib.load_yaml_str(yaml_data)
-    
-    # After the failure, existing presets should still be there
-    assert "existing" in lib.presets  # This is good!
-    assert len(lib.presets) == 1
-
-
-def test_load_yaml_str_successful():
-    """Test successful loading of YAML data without duplicates."""
-    lib = PresetLibrary()
-    lib.add(AlphaPreset(id="existing", mu=0.1, sigma=0.1, rho=0.1))
-    
-    yaml_data = """
-preset1:
-  id: A
-  mu: 0.1
-  sigma: 0.2
-  rho: 0.3
-preset2:
-  id: B
-  mu: 0.2
-  sigma: 0.3
-  rho: 0.4
-"""
-    
-    lib.load_yaml_str(yaml_data)
-    
-    # Should replace all existing presets with new ones
-    assert "existing" not in lib.presets
-    assert len(lib.presets) == 2
-    assert lib.get("A").mu == 0.1
-    assert lib.get("B").sigma == 0.3
-
-
-def test_load_json_str_successful():
-    """Test successful loading of JSON data without duplicates."""
-    lib = PresetLibrary()
-    lib.add(AlphaPreset(id="existing", mu=0.1, sigma=0.1, rho=0.1))
-    
-    json_data = """{
-        "preset1": {"id": "A", "mu": 0.1, "sigma": 0.2, "rho": 0.3},
-        "preset2": {"id": "B", "mu": 0.2, "sigma": 0.3, "rho": 0.4}
-    }"""
-    
-    lib.load_json_str(json_data)
-    
-    # Should replace all existing presets with new ones
-    assert "existing" not in lib.presets
-    assert len(lib.presets) == 2
-    assert lib.get("A").mu == 0.1
-    assert lib.get("B").sigma == 0.3
-
-
-def test_partial_loading_failure_prevention():
-    """Test that loading failures don't leave the library in an inconsistent state."""
-    lib = PresetLibrary()
-    lib.add(AlphaPreset(id="important", mu=0.5, sigma=0.1, rho=0.2))
-    lib.add(AlphaPreset(id="critical", mu=0.3, sigma=0.2, rho=0.4))
-    
-    # Store original state
-    original_count = len(lib.presets)
-    original_important = lib.get("important")
-    original_critical = lib.get("critical")
-    
-    # Try to load invalid data with duplicates
-    bad_json = """{
-        "preset1": {"id": "new1", "mu": 0.1, "sigma": 0.1, "rho": 0.1},
-        "preset2": {"id": "duplicate", "mu": 0.2, "sigma": 0.2, "rho": 0.2},
-        "preset3": {"id": "duplicate", "mu": 0.3, "sigma": 0.3, "rho": 0.3}
-    }"""
-    
-    bad_yaml = """
-preset1:
-  id: new1
-  mu: 0.1
-  sigma: 0.1
-  rho: 0.1
-preset2:
-  id: duplicate
-  mu: 0.2
-  sigma: 0.2
-  rho: 0.2
-preset3:
-  id: duplicate
-  mu: 0.3
-  sigma: 0.3
-  rho: 0.3
-"""
-    
-    # Both should fail with validation error and preserve original state
-    with pytest.raises(ValueError, match="Duplicate preset IDs found in input: duplicate"):
-        lib.load_json_str(bad_json)
-    
-    # Original state should be preserved
-    assert len(lib.presets) == original_count
-    assert lib.get("important").mu == original_important.mu
-    assert lib.get("critical").sigma == original_critical.sigma
-    
-    # Try the same with YAML
-    with pytest.raises(ValueError, match="Duplicate preset IDs found in input: duplicate"):
-        lib.load_yaml_str(bad_yaml)
-    
-    # Original state should still be preserved
-    assert len(lib.presets) == original_count
-    assert lib.get("important").rho == original_important.rho
-    assert lib.get("critical").mu == original_critical.mu
->>>>>>> 75773621
+        lib.load_json_str(mismatched_json)