# Example YAML configuration for ModelConfig
# Values shown are illustrative defaults. Adjust as needed.

N_SIMULATIONS: 1000 # number of Monte Carlo trials
N_MONTHS: 12 # months in each simulation run

analysis_mode: returns # capital|returns|alpha_shares|vol_mult
external_pa_capital: 100.0 # external portable alpha capital ($mm)
active_ext_capital: 50.0 # active extension capital ($mm)
internal_pa_capital: 150.0 # internal portable alpha capital ($mm)
total_fund_capital: 300.0 # total fund capital ($mm)

w_beta_H: 0.5 # internal sleeve beta weight
w_alpha_H: 0.5 # internal sleeve alpha weight
theta_extpa: 0.5 # external PA alpha fraction
active_share: 0.5 # active-extension active share fraction

<<<<<<< HEAD
# Agent configuration (optional)
# Use the convenience fields above or define a generic list below.
# Mixed mode: keep convenience fields and append extra agents here.
# agents:
#   - name: Base
#     capital: 300.0
#     beta_share: 0.5
#     alpha_share: 0.5
#     extra: {}
#   - name: CustomSleeve
#     capital: 25.0
#     beta_share: 0.08
#     alpha_share: 0.02
#     extra:
#       tracking_error_target: 0.03
=======
# Return units are annual by default and converted to monthly at config load.
# Set return_unit: monthly if you provide monthly inputs directly.
return_unit: annual # annual|monthly
>>>>>>> 15f5a75a

mu_H: 0.04 # annual mean return of in-house alpha
sigma_H: 0.01 # annual volatility of in-house alpha
mu_E: 0.05 # annual mean return of extension alpha
sigma_E: 0.02 # annual volatility of extension alpha
mu_M: 0.03 # annual mean return of external PA alpha
sigma_M: 0.02 # annual volatility of external PA alpha

rho_idx_H: 0.05 # correlation index vs in-house
rho_idx_E: 0.00 # correlation index vs extension
rho_idx_M: 0.00 # correlation index vs external PA
rho_H_E: 0.10 # correlation in-house vs extension
rho_H_M: 0.10 # correlation in-house vs external PA
rho_E_M: 0.00 # correlation extension vs external PA

covariance_shrinkage: none # none|ledoit_wolf
vol_regime: single # single|two_state
vol_regime_window: 12 # recent window length (months) for two_state

return_distribution: normal # normal | student_t (student_t adds heavier tails and runtime)
return_t_df: 5.0 # degrees of freedom for Student-t (lower df => heavier tails)
return_copula: gaussian # gaussian | t (t-copula adds tail dependence and runtime)
# Optional per-series overrides (fallback to return_distribution when omitted)
# return_distribution_idx: normal
# return_distribution_H: normal
# return_distribution_E: normal
# return_distribution_M: normal

internal_financing_mean_month: 0.0 # internal financing mean per month
internal_financing_sigma_month: 0.0 # internal financing volatility per month
internal_spike_prob: 0.0 # internal financing spike probability
internal_spike_factor: 0.0 # internal financing spike size multiplier

ext_pa_financing_mean_month: 0.0 # external PA financing mean per month
ext_pa_financing_sigma_month: 0.0 # external PA financing volatility per month
ext_pa_spike_prob: 0.0 # external PA financing spike probability
ext_pa_spike_factor: 0.0 # external PA financing spike size multiplier

act_ext_financing_mean_month: 0.0 # active extension financing mean per month
act_ext_financing_sigma_month: 0.0 # active extension financing volatility per month
act_ext_spike_prob: 0.0 # active extension financing spike probability
act_ext_spike_factor: 0.0 # active extension financing spike size multiplier

risk_metrics:
  - Return
  - Risk
  - ShortfallProb
# Financing model configuration
# simple_proxy: uses reference_sigma × volatility_multiple × total_fund_capital
# schedule: interpolates from a broker margin schedule CSV (term,multiplier)
# Uncomment to enable schedule-based margin
# financing_model: schedule  # default is simple_proxy
# financing_schedule_path: config/margin_schedule_template.csv
# financing_term_months: 1.0
# reference_sigma: 0.01       # used by both models
# volatility_multiple: 3.0    # used by simple_proxy only<|MERGE_RESOLUTION|>--- conflicted
+++ resolved
@@ -15,7 +15,10 @@
 theta_extpa: 0.5 # external PA alpha fraction
 active_share: 0.5 # active-extension active share fraction
 
-<<<<<<< HEAD
+# Return units are annual by default and converted to monthly at config load.
+# Set return_unit: monthly if you provide monthly inputs directly.
+return_unit: annual # annual|monthly
+
 # Agent configuration (optional)
 # Use the convenience fields above or define a generic list below.
 # Mixed mode: keep convenience fields and append extra agents here.
@@ -31,11 +34,6 @@
 #     alpha_share: 0.02
 #     extra:
 #       tracking_error_target: 0.03
-=======
-# Return units are annual by default and converted to monthly at config load.
-# Set return_unit: monthly if you provide monthly inputs directly.
-return_unit: annual # annual|monthly
->>>>>>> 15f5a75a
 
 mu_H: 0.04 # annual mean return of in-house alpha
 sigma_H: 0.01 # annual volatility of in-house alpha
