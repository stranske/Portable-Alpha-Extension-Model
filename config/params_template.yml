# Example YAML configuration for ModelConfig
# Values shown are illustrative defaults. Adjust as needed.

N_SIMULATIONS: 1000  # number of Monte Carlo trials
N_MONTHS: 12         # months in each simulation run

analysis_mode: returns  # capital|returns|alpha_shares|vol_mult
external_pa_capital: 100.0   # external portable alpha capital ($mm)
active_ext_capital: 50.0     # active extension capital ($mm)
internal_pa_capital: 150.0   # internal portable alpha capital ($mm)
total_fund_capital: 300.0    # total fund capital ($mm)

w_beta_H: 0.5      # internal sleeve beta weight
w_alpha_H: 0.5     # internal sleeve alpha weight
theta_extpa: 0.5   # external PA alpha fraction
active_share: 0.5  # active-extension active share fraction

mu_H: 0.04     # annual mean return of in-house alpha
sigma_H: 0.01  # annual volatility of in-house alpha
mu_E: 0.05     # annual mean return of extension alpha
sigma_E: 0.02  # annual volatility of extension alpha
mu_M: 0.03     # annual mean return of external PA alpha
sigma_M: 0.02  # annual volatility of external PA alpha

rho_idx_H: 0.05  # correlation index vs in-house
rho_idx_E: 0.00  # correlation index vs extension
rho_idx_M: 0.00  # correlation index vs external PA
rho_H_E: 0.10    # correlation in-house vs extension
rho_H_M: 0.10    # correlation in-house vs external PA
rho_E_M: 0.00    # correlation extension vs external PA

<<<<<<< HEAD
covariance_shrinkage: none  # none|ledoit_wolf
vol_regime: single          # single|two_state
vol_regime_window: 12       # recent window length (months) for two_state
=======
return_distribution: normal  # normal | student_t (student_t adds heavier tails and runtime)
return_t_df: 5.0             # degrees of freedom for Student-t (lower df => heavier tails)
return_copula: gaussian      # gaussian | t (t-copula adds tail dependence and runtime)
# Optional per-series overrides (fallback to return_distribution when omitted)
# return_distribution_idx: normal
# return_distribution_H: normal
# return_distribution_E: normal
# return_distribution_M: normal
>>>>>>> 6163df7e

internal_financing_mean_month: 0.0   # internal financing mean per month
internal_financing_sigma_month: 0.0  # internal financing volatility per month
internal_spike_prob: 0.0             # internal financing spike probability
internal_spike_factor: 0.0           # internal financing spike size multiplier

ext_pa_financing_mean_month: 0.0   # external PA financing mean per month
ext_pa_financing_sigma_month: 0.0  # external PA financing volatility per month
ext_pa_spike_prob: 0.0             # external PA financing spike probability
ext_pa_spike_factor: 0.0           # external PA financing spike size multiplier

act_ext_financing_mean_month: 0.0   # active extension financing mean per month
act_ext_financing_sigma_month: 0.0  # active extension financing volatility per month
act_ext_spike_prob: 0.0             # active extension financing spike probability
act_ext_spike_factor: 0.0           # active extension financing spike size multiplier

risk_metrics:
  - Return
  - Risk
  - ShortfallProb

# Financing model configuration
# simple_proxy: uses reference_sigma × volatility_multiple × total_fund_capital
# schedule: interpolates from a broker margin schedule CSV (term,multiplier)
# Uncomment to enable schedule-based margin
# financing_model: schedule  # default is simple_proxy
# financing_schedule_path: config/margin_schedule_template.csv
# financing_term_months: 1.0
# reference_sigma: 0.01       # used by both models
# volatility_multiple: 3.0    # used by simple_proxy only<|MERGE_RESOLUTION|>--- conflicted
+++ resolved
@@ -1,69 +1,66 @@
 # Example YAML configuration for ModelConfig
 # Values shown are illustrative defaults. Adjust as needed.
 
-N_SIMULATIONS: 1000  # number of Monte Carlo trials
-N_MONTHS: 12         # months in each simulation run
+N_SIMULATIONS: 1000 # number of Monte Carlo trials
+N_MONTHS: 12 # months in each simulation run
 
-analysis_mode: returns  # capital|returns|alpha_shares|vol_mult
-external_pa_capital: 100.0   # external portable alpha capital ($mm)
-active_ext_capital: 50.0     # active extension capital ($mm)
-internal_pa_capital: 150.0   # internal portable alpha capital ($mm)
-total_fund_capital: 300.0    # total fund capital ($mm)
+analysis_mode: returns # capital|returns|alpha_shares|vol_mult
+external_pa_capital: 100.0 # external portable alpha capital ($mm)
+active_ext_capital: 50.0 # active extension capital ($mm)
+internal_pa_capital: 150.0 # internal portable alpha capital ($mm)
+total_fund_capital: 300.0 # total fund capital ($mm)
 
-w_beta_H: 0.5      # internal sleeve beta weight
-w_alpha_H: 0.5     # internal sleeve alpha weight
-theta_extpa: 0.5   # external PA alpha fraction
-active_share: 0.5  # active-extension active share fraction
+w_beta_H: 0.5 # internal sleeve beta weight
+w_alpha_H: 0.5 # internal sleeve alpha weight
+theta_extpa: 0.5 # external PA alpha fraction
+active_share: 0.5 # active-extension active share fraction
 
-mu_H: 0.04     # annual mean return of in-house alpha
-sigma_H: 0.01  # annual volatility of in-house alpha
-mu_E: 0.05     # annual mean return of extension alpha
-sigma_E: 0.02  # annual volatility of extension alpha
-mu_M: 0.03     # annual mean return of external PA alpha
-sigma_M: 0.02  # annual volatility of external PA alpha
+mu_H: 0.04 # annual mean return of in-house alpha
+sigma_H: 0.01 # annual volatility of in-house alpha
+mu_E: 0.05 # annual mean return of extension alpha
+sigma_E: 0.02 # annual volatility of extension alpha
+mu_M: 0.03 # annual mean return of external PA alpha
+sigma_M: 0.02 # annual volatility of external PA alpha
 
-rho_idx_H: 0.05  # correlation index vs in-house
-rho_idx_E: 0.00  # correlation index vs extension
-rho_idx_M: 0.00  # correlation index vs external PA
-rho_H_E: 0.10    # correlation in-house vs extension
-rho_H_M: 0.10    # correlation in-house vs external PA
-rho_E_M: 0.00    # correlation extension vs external PA
+rho_idx_H: 0.05 # correlation index vs in-house
+rho_idx_E: 0.00 # correlation index vs extension
+rho_idx_M: 0.00 # correlation index vs external PA
+rho_H_E: 0.10 # correlation in-house vs extension
+rho_H_M: 0.10 # correlation in-house vs external PA
+rho_E_M: 0.00 # correlation extension vs external PA
 
-<<<<<<< HEAD
-covariance_shrinkage: none  # none|ledoit_wolf
-vol_regime: single          # single|two_state
-vol_regime_window: 12       # recent window length (months) for two_state
-=======
-return_distribution: normal  # normal | student_t (student_t adds heavier tails and runtime)
-return_t_df: 5.0             # degrees of freedom for Student-t (lower df => heavier tails)
-return_copula: gaussian      # gaussian | t (t-copula adds tail dependence and runtime)
+covariance_shrinkage: none # none|ledoit_wolf
+vol_regime: single # single|two_state
+vol_regime_window: 12 # recent window length (months) for two_state
+
+return_distribution: normal # normal | student_t (student_t adds heavier tails and runtime)
+return_t_df: 5.0 # degrees of freedom for Student-t (lower df => heavier tails)
+return_copula: gaussian # gaussian | t (t-copula adds tail dependence and runtime)
 # Optional per-series overrides (fallback to return_distribution when omitted)
 # return_distribution_idx: normal
 # return_distribution_H: normal
 # return_distribution_E: normal
 # return_distribution_M: normal
->>>>>>> 6163df7e
 
-internal_financing_mean_month: 0.0   # internal financing mean per month
-internal_financing_sigma_month: 0.0  # internal financing volatility per month
-internal_spike_prob: 0.0             # internal financing spike probability
-internal_spike_factor: 0.0           # internal financing spike size multiplier
+internal_financing_mean_month: 0.0 # internal financing mean per month
+internal_financing_sigma_month: 0.0 # internal financing volatility per month
+internal_spike_prob: 0.0 # internal financing spike probability
+internal_spike_factor: 0.0 # internal financing spike size multiplier
 
-ext_pa_financing_mean_month: 0.0   # external PA financing mean per month
-ext_pa_financing_sigma_month: 0.0  # external PA financing volatility per month
-ext_pa_spike_prob: 0.0             # external PA financing spike probability
-ext_pa_spike_factor: 0.0           # external PA financing spike size multiplier
+ext_pa_financing_mean_month: 0.0 # external PA financing mean per month
+ext_pa_financing_sigma_month: 0.0 # external PA financing volatility per month
+ext_pa_spike_prob: 0.0 # external PA financing spike probability
+ext_pa_spike_factor: 0.0 # external PA financing spike size multiplier
 
-act_ext_financing_mean_month: 0.0   # active extension financing mean per month
-act_ext_financing_sigma_month: 0.0  # active extension financing volatility per month
-act_ext_spike_prob: 0.0             # active extension financing spike probability
-act_ext_spike_factor: 0.0           # active extension financing spike size multiplier
+act_ext_financing_mean_month: 0.0 # active extension financing mean per month
+act_ext_financing_sigma_month: 0.0 # active extension financing volatility per month
+act_ext_spike_prob: 0.0 # active extension financing spike probability
+act_ext_spike_factor: 0.0 # active extension financing spike size multiplier
 
 risk_metrics:
   - Return
   - Risk
   - ShortfallProb
-
 # Financing model configuration
 # simple_proxy: uses reference_sigma × volatility_multiple × total_fund_capital
 # schedule: interpolates from a broker margin schedule CSV (term,multiplier)
