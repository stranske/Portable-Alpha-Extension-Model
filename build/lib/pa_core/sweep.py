from __future__ import annotations

import copy
import hashlib
import json
import logging
from typing import Any, Callable, Dict, Iterator, List, Optional

import numpy as np
import pandas as pd

# tqdm is optional; provide a no-op fallback wrapper to avoid hard dependency at import time
try:
    from tqdm import tqdm as _tqdm

    _HAS_TQDM = True
except ImportError:  # pragma: no cover - fallback when tqdm is unavailable
    _HAS_TQDM = False

from .agents.registry import build_from_config
from .config import ModelConfig, normalize_share
from .random import spawn_agent_rngs, spawn_rngs
from .sim import draw_financing_series, draw_joint_returns, prepare_return_shocks
from .sim.covariance import build_cov_matrix
from .sim.metrics import summary_table
from .sim.params import build_financing_params, build_return_params, build_simulation_params
from .simulations import simulate_agents
from .types import GeneratorLike
from .validators import select_vol_regime_sigma


def progress_bar(iterable: Any, total: Optional[int] = None, desc: Optional[str] = None) -> Any:
    if _HAS_TQDM:
        return _tqdm(iterable, total=total, desc=desc)  # type: ignore[name-defined]
    return iterable


def generate_parameter_combinations(cfg: ModelConfig) -> Iterator[Dict[str, Any]]:
    """Generate parameter combinations based on ``analysis_mode``."""
    if cfg.analysis_mode == "capital":
        for ext_pct in np.arange(
            0,
            cfg.max_external_combined_pct + cfg.external_step_size_pct,
            cfg.external_step_size_pct,
        ):
            for act_pct in np.arange(
                0,
                ext_pct + cfg.external_step_size_pct,
                cfg.external_step_size_pct,
            ):
                ext_pa_pct = ext_pct - act_pct
                internal_pct = 100 - ext_pct
                yield {
                    "external_pa_capital": (ext_pa_pct / 100) * cfg.total_fund_capital,
                    "active_ext_capital": (act_pct / 100) * cfg.total_fund_capital,
                    "internal_pa_capital": (internal_pct / 100) * cfg.total_fund_capital,
                }
    elif cfg.analysis_mode == "returns":
        for mu_H in np.arange(
            cfg.in_house_return_min_pct,
            cfg.in_house_return_max_pct + cfg.in_house_return_step_pct,
            cfg.in_house_return_step_pct,
        ):
            for sigma_H in np.arange(
                cfg.in_house_vol_min_pct,
                cfg.in_house_vol_max_pct + cfg.in_house_vol_step_pct,
                cfg.in_house_vol_step_pct,
            ):
                for mu_E in np.arange(
                    cfg.alpha_ext_return_min_pct,
                    cfg.alpha_ext_return_max_pct + cfg.alpha_ext_return_step_pct,
                    cfg.alpha_ext_return_step_pct,
                ):
                    for sigma_E in np.arange(
                        cfg.alpha_ext_vol_min_pct,
                        cfg.alpha_ext_vol_max_pct + cfg.alpha_ext_vol_step_pct,
                        cfg.alpha_ext_vol_step_pct,
                    ):
                        yield {
                            "mu_H": mu_H / 100,
                            "sigma_H": sigma_H / 100,
                            "mu_E": mu_E / 100,
                            "sigma_E": sigma_E / 100,
                        }
    elif cfg.analysis_mode == "alpha_shares":
        for theta_extpa in np.arange(
            cfg.external_pa_alpha_min_pct,
            cfg.external_pa_alpha_max_pct + cfg.external_pa_alpha_step_pct,
            cfg.external_pa_alpha_step_pct,
        ):
            for active_share in np.arange(
                cfg.active_share_min_pct,
                cfg.active_share_max_pct + cfg.active_share_step_pct,
                cfg.active_share_step_pct,
            ):
                yield {
                    "theta_extpa": normalize_share(theta_extpa),
                    "active_share": normalize_share(active_share),
                }
    elif cfg.analysis_mode == "vol_mult":
        for sd_mult in np.arange(
            cfg.sd_multiple_min,
            cfg.sd_multiple_max + cfg.sd_multiple_step,
            cfg.sd_multiple_step,
        ):
            yield {
                "sigma_H": cfg.sigma_H * sd_mult,
                "sigma_E": cfg.sigma_E * sd_mult,
                "sigma_M": cfg.sigma_M * sd_mult,
            }
    else:
        raise ValueError(f"Unsupported analysis mode: {cfg.analysis_mode}")


logger = logging.getLogger(__name__)

"""Module-level cached empty DataFrame used for sweep results shape."""
EMPTY_RESULTS_COLUMNS: pd.Index = pd.Index(
    [
        "Agent",
        "AnnReturn",
        "AnnVol",
        "VaR",
        "CVaR",
        "MaxDD",
        "TimeUnderWater",
        "BreachProb",
        "BreachCount",
        "ShortfallProb",
        "TE",
        "combination_id",
    ],
    dtype="object",
)
_EMPTY_RESULTS_DF: pd.DataFrame = pd.DataFrame(columns=EMPTY_RESULTS_COLUMNS)


def _get_empty_results_dataframe() -> pd.DataFrame:
    """Return a copy of the cached empty DataFrame for sweep results."""
    return _EMPTY_RESULTS_DF.copy()


def _cov_to_corr_and_sigma(cov: np.ndarray) -> tuple[np.ndarray, np.ndarray]:
    sigma = np.sqrt(np.clip(np.diag(cov), 0.0, None))
    denom = np.outer(sigma, sigma)
    corr = np.divide(cov, denom, out=np.eye(cov.shape[0]), where=denom != 0.0)
    return sigma, corr


def run_parameter_sweep(
    cfg: ModelConfig,
    index_series: pd.Series,
    rng_returns: GeneratorLike,
    fin_rngs: Dict[str, GeneratorLike],
    seed: Optional[int] = None,
    progress: Optional[Callable[[int, int], None]] = None,
) -> List[Dict[str, Any]]:
    """Run the parameter sweep and collect results.

    Parameters
    ----------
    progress:
        Optional callback accepting ``(current, total)`` to report progress. When
        ``None``, a ``tqdm`` progress bar is displayed.
    """
    results: List[Dict[str, Any]] = []

    mu_idx = float(index_series.mean())
    idx_sigma, _, _ = select_vol_regime_sigma(
        index_series,
        regime=cfg.vol_regime,
        window=cfg.vol_regime_window,
    )
    n_samples = int(len(index_series))

    # Pre-compute combinations for progress tracking
    combos = list(generate_parameter_combinations(cfg))
    total = len(combos)
    logger.info("Starting parameter sweep", extra={"total_combinations": total})

    override_keys: set[str] = set()
    for overrides in combos:
        override_keys.update(overrides.keys())
    shock_incompatible_keys = {
        "rho_idx_H",
        "rho_idx_E",
        "rho_idx_M",
        "rho_H_E",
        "rho_H_M",
        "rho_E_M",
        "return_distribution",
        "return_t_df",
        "return_copula",
        "return_distribution_idx",
        "return_distribution_H",
        "return_distribution_E",
        "return_distribution_M",
    }
    financing_keys = {
        "internal_financing_mean_month",
        "internal_financing_sigma_month",
        "internal_spike_prob",
        "internal_spike_factor",
        "ext_pa_financing_mean_month",
        "ext_pa_financing_sigma_month",
        "ext_pa_spike_prob",
        "ext_pa_spike_factor",
        "act_ext_financing_mean_month",
        "act_ext_financing_sigma_month",
        "act_ext_spike_prob",
        "act_ext_spike_factor",
    }
    sigma_override_keys = {"sigma_H", "sigma_E", "sigma_M"}
    reuse_return_shocks = not override_keys.intersection(shock_incompatible_keys)
    reuse_financing_series = not override_keys.intersection(financing_keys)
    if cfg.covariance_shrinkage != "none" and override_keys.intersection(sigma_override_keys):
        reuse_return_shocks = False

    # Common random numbers: reset RNGs before each combination so parameter
    # changes are compared against identical random draws. When a master seed
    # is provided, derive the baseline RNG state from that seed.
    if seed is None:
        rng_returns_state = copy.deepcopy(rng_returns.bit_generator.state)
        fin_rng_states = {
            name: copy.deepcopy(rng.bit_generator.state) for name, rng in fin_rngs.items()
        }
    else:
        base_rng_returns = spawn_rngs(seed, 1)[0]
        base_fin_rngs = spawn_agent_rngs(seed, list(fin_rngs.keys()))
        rng_returns_state = copy.deepcopy(base_rng_returns.bit_generator.state)
        fin_rng_states = {
            name: copy.deepcopy(base_fin_rngs[name].bit_generator.state) for name in fin_rngs.keys()
        }

    return_shocks = None
    if reuse_return_shocks:
        base_cov = build_cov_matrix(
            cfg.rho_idx_H,
            cfg.rho_idx_E,
            cfg.rho_idx_M,
            cfg.rho_H_E,
            cfg.rho_H_M,
            cfg.rho_E_M,
            idx_sigma,
            cfg.sigma_H,
            cfg.sigma_E,
            cfg.sigma_M,
            covariance_shrinkage=cfg.covariance_shrinkage,
            n_samples=n_samples,
        )
<<<<<<< HEAD
        base_sigma, base_corr = _cov_to_corr_and_sigma(base_cov)
        shock_params = build_return_params(cfg, mu_idx=mu_idx, idx_sigma=float(base_sigma[0]))
        shock_params.update(
            {
                "default_sigma_H": float(base_sigma[1]) / 12,
                "default_sigma_E": float(base_sigma[2]) / 12,
                "default_sigma_M": float(base_sigma[3]) / 12,
=======
        _, base_corr = _cov_to_corr_and_sigma(base_cov)
        shock_params = build_return_params(cfg, mu_idx=mu_idx, idx_sigma=idx_sigma)
        shock_params.update(
            {
>>>>>>> dd3e29c7
                "rho_idx_H": float(base_corr[0, 1]),
                "rho_idx_E": float(base_corr[0, 2]),
                "rho_idx_M": float(base_corr[0, 3]),
                "rho_H_E": float(base_corr[1, 2]),
                "rho_H_M": float(base_corr[1, 3]),
                "rho_E_M": float(base_corr[2, 3]),
            }
        )
        rng_returns_base = spawn_rngs(None, 1)[0]
        rng_returns_base.bit_generator.state = copy.deepcopy(rng_returns_state)
        return_shocks = prepare_return_shocks(
            n_months=cfg.N_MONTHS,
            n_sim=cfg.N_SIMULATIONS,
            params=shock_params,
            rng=rng_returns_base,
        )

    financing_series = None
    if reuse_financing_series:
        financing_params = build_financing_params(cfg)
        fin_rngs_base: Dict[str, GeneratorLike] = {}
        for name in fin_rngs.keys():
            tmp_rng = spawn_rngs(None, 1)[0]
            tmp_rng.bit_generator.state = copy.deepcopy(fin_rng_states[name])
            fin_rngs_base[name] = tmp_rng
        financing_series = draw_financing_series(
            n_months=cfg.N_MONTHS,
            n_sim=cfg.N_SIMULATIONS,
            params=financing_params,
            rngs=fin_rngs_base,
        )

    iterator = enumerate(combos)
    if progress is None:
        iterator = enumerate(progress_bar(combos, total=total, desc="sweep"))

    for i, overrides in iterator:
        if return_shocks is None:
            rng_returns.bit_generator.state = copy.deepcopy(rng_returns_state)
        if financing_series is None:
            for name, rng in fin_rngs.items():
                rng.bit_generator.state = copy.deepcopy(fin_rng_states[name])

        mod_cfg = cfg.model_copy(update=overrides)

        cov = build_cov_matrix(
            mod_cfg.rho_idx_H,
            mod_cfg.rho_idx_E,
            mod_cfg.rho_idx_M,
            mod_cfg.rho_H_E,
            mod_cfg.rho_H_M,
            mod_cfg.rho_E_M,
            idx_sigma,
            mod_cfg.sigma_H,
            mod_cfg.sigma_E,
            mod_cfg.sigma_M,
            covariance_shrinkage=mod_cfg.covariance_shrinkage,
            n_samples=n_samples,
        )
        sigma_vec, corr_mat = _cov_to_corr_and_sigma(cov)
        idx_sigma_cov = float(sigma_vec[0])
        sigma_h_cov = float(sigma_vec[1])
        sigma_e_cov = float(sigma_vec[2])
        sigma_m_cov = float(sigma_vec[3])
<<<<<<< HEAD
        params = build_simulation_params(
            mod_cfg,
            mu_idx=mu_idx,
            idx_sigma=idx_sigma_cov,
            return_overrides={
=======
        params = build_simulation_params(mod_cfg, mu_idx=mu_idx, idx_sigma=idx_sigma_cov)
        params.update(
            {
>>>>>>> dd3e29c7
                "default_sigma_H": sigma_h_cov / 12,
                "default_sigma_E": sigma_e_cov / 12,
                "default_sigma_M": sigma_m_cov / 12,
                "rho_idx_H": float(corr_mat[0, 1]),
                "rho_idx_E": float(corr_mat[0, 2]),
                "rho_idx_M": float(corr_mat[0, 3]),
                "rho_H_E": float(corr_mat[1, 2]),
                "rho_H_M": float(corr_mat[1, 3]),
                "rho_E_M": float(corr_mat[2, 3]),
<<<<<<< HEAD
            },
=======
            }
>>>>>>> dd3e29c7
        )

        r_beta, r_H, r_E, r_M = draw_joint_returns(
            n_months=mod_cfg.N_MONTHS,
            n_sim=mod_cfg.N_SIMULATIONS,
            params=params,
            rng=None if return_shocks is not None else rng_returns,
            shocks=return_shocks,
        )
        if financing_series is None:
            f_int, f_ext, f_act = draw_financing_series(
                n_months=mod_cfg.N_MONTHS,
                n_sim=mod_cfg.N_SIMULATIONS,
                params=params,
                rngs=fin_rngs,
            )
        else:
            f_int, f_ext, f_act = financing_series

        agents = build_from_config(mod_cfg)
        returns = simulate_agents(
            agents,
            r_beta,
            r_H,
            r_E,
            r_M,
            f_int,
            f_ext,
            f_act,
        )

        summary = summary_table(returns, benchmark="Base")
        results.append(
            {
                "combination_id": i,
                "parameters": overrides,
                "summary": summary,
            }
        )

        if progress is not None:
            progress(i + 1, total)
        else:
            logger.debug("sweep step", extra={"current": i + 1, "total": total})

    logger.info("Parameter sweep complete")
    return results


# ---------------------------------------------------------------------------
# Cached sweep and result helpers

_SWEEP_CACHE: Dict[str, List[Dict[str, Any]]] = {}


def _make_cache_key(cfg: ModelConfig, index_series: pd.Series, seed: int) -> str:
    """Return a hash key for caching parameter sweeps."""
    cfg_json = json.dumps(cfg.model_dump(), sort_keys=True)
    # Use getattr to avoid static checker complaining about pandas.util access
    hash_fn = getattr(pd, "util").hash_pandas_object  # type: ignore[attr-defined]
    idx_hash = hashlib.sha256(hash_fn(index_series).values.tobytes()).hexdigest()
    return hashlib.sha256((cfg_json + idx_hash + str(seed)).encode()).hexdigest()


def run_parameter_sweep_cached(
    cfg: ModelConfig,
    index_series: pd.Series,
    seed: int,
    progress: Optional[Callable[[int, int], None]] = None,
) -> List[Dict[str, Any]]:
    """Run ``run_parameter_sweep`` with simple in-memory caching.

    The cache key is derived from the configuration, index series and seed.
    Subsequent calls with identical parameters return the cached results
    without re-running the simulation.
    """
    key = _make_cache_key(cfg, index_series, seed)
    if key not in _SWEEP_CACHE:
        rng_returns = spawn_rngs(seed, 1)[0]
        fin_rngs = spawn_agent_rngs(seed, ["internal", "external_pa", "active_ext"])
        _SWEEP_CACHE[key] = run_parameter_sweep(
            cfg, index_series, rng_returns, fin_rngs, seed=seed, progress=progress
        )
    results = _SWEEP_CACHE[key]
    if progress is not None:
        progress(len(results), len(results))
    return results


def sweep_results_to_dataframe(results: List[Dict[str, Any]]) -> pd.DataFrame:
    """Flatten sweep results into a single DataFrame.

    Each combination's summary metrics are combined with its parameters and
    identifier to form one row per agent and parameter combination.
    """
    frames: List[pd.DataFrame] = []
    for res in results:
        summary = res["summary"].copy()
        for key, val in res["parameters"].items():
            summary[key] = val
        summary["combination_id"] = res["combination_id"]
        frames.append(summary)
    if frames:
        return pd.concat(frames, ignore_index=True)
    return _get_empty_results_dataframe()


__all__ = [
    "generate_parameter_combinations",
    "run_parameter_sweep",
    "run_parameter_sweep_cached",
    "sweep_results_to_dataframe",
]<|MERGE_RESOLUTION|>--- conflicted
+++ resolved
@@ -234,42 +234,40 @@
 
     return_shocks = None
     if reuse_return_shocks:
-        base_cov = build_cov_matrix(
-            cfg.rho_idx_H,
-            cfg.rho_idx_E,
-            cfg.rho_idx_M,
-            cfg.rho_H_E,
-            cfg.rho_H_M,
-            cfg.rho_E_M,
-            idx_sigma,
-            cfg.sigma_H,
-            cfg.sigma_E,
-            cfg.sigma_M,
-            covariance_shrinkage=cfg.covariance_shrinkage,
-            n_samples=n_samples,
-        )
-<<<<<<< HEAD
-        base_sigma, base_corr = _cov_to_corr_and_sigma(base_cov)
-        shock_params = build_return_params(cfg, mu_idx=mu_idx, idx_sigma=float(base_sigma[0]))
-        shock_params.update(
-            {
-                "default_sigma_H": float(base_sigma[1]) / 12,
-                "default_sigma_E": float(base_sigma[2]) / 12,
-                "default_sigma_M": float(base_sigma[3]) / 12,
-=======
-        _, base_corr = _cov_to_corr_and_sigma(base_cov)
-        shock_params = build_return_params(cfg, mu_idx=mu_idx, idx_sigma=idx_sigma)
-        shock_params.update(
-            {
->>>>>>> dd3e29c7
-                "rho_idx_H": float(base_corr[0, 1]),
-                "rho_idx_E": float(base_corr[0, 2]),
-                "rho_idx_M": float(base_corr[0, 3]),
-                "rho_H_E": float(base_corr[1, 2]),
-                "rho_H_M": float(base_corr[1, 3]),
-                "rho_E_M": float(base_corr[2, 3]),
-            }
-        )
+        if cfg.covariance_shrinkage != "none":
+            base_cov = build_cov_matrix(
+                cfg.rho_idx_H,
+                cfg.rho_idx_E,
+                cfg.rho_idx_M,
+                cfg.rho_H_E,
+                cfg.rho_H_M,
+                cfg.rho_E_M,
+                idx_sigma,
+                cfg.sigma_H,
+                cfg.sigma_E,
+                cfg.sigma_M,
+                covariance_shrinkage=cfg.covariance_shrinkage,
+                n_samples=n_samples,
+            )
+            base_sigma, base_corr = _cov_to_corr_and_sigma(base_cov)
+            shock_params = build_return_params(
+                cfg, mu_idx=mu_idx, idx_sigma=float(base_sigma[0]) / 12
+            )
+            shock_params.update(
+                {
+                    "default_sigma_H": float(base_sigma[1]) / 12,
+                    "default_sigma_E": float(base_sigma[2]) / 12,
+                    "default_sigma_M": float(base_sigma[3]) / 12,
+                    "rho_idx_H": float(base_corr[0, 1]),
+                    "rho_idx_E": float(base_corr[0, 2]),
+                    "rho_idx_M": float(base_corr[0, 3]),
+                    "rho_H_E": float(base_corr[1, 2]),
+                    "rho_H_M": float(base_corr[1, 3]),
+                    "rho_E_M": float(base_corr[2, 3]),
+                }
+            )
+        else:
+            shock_params = build_return_params(cfg, mu_idx=mu_idx, idx_sigma=idx_sigma)
         rng_returns_base = spawn_rngs(None, 1)[0]
         rng_returns_base.bit_generator.state = copy.deepcopy(rng_returns_state)
         return_shocks = prepare_return_shocks(
@@ -321,22 +319,15 @@
             covariance_shrinkage=mod_cfg.covariance_shrinkage,
             n_samples=n_samples,
         )
-        sigma_vec, corr_mat = _cov_to_corr_and_sigma(cov)
-        idx_sigma_cov = float(sigma_vec[0])
-        sigma_h_cov = float(sigma_vec[1])
-        sigma_e_cov = float(sigma_vec[2])
-        sigma_m_cov = float(sigma_vec[3])
-<<<<<<< HEAD
-        params = build_simulation_params(
-            mod_cfg,
-            mu_idx=mu_idx,
-            idx_sigma=idx_sigma_cov,
-            return_overrides={
-=======
-        params = build_simulation_params(mod_cfg, mu_idx=mu_idx, idx_sigma=idx_sigma_cov)
-        params.update(
-            {
->>>>>>> dd3e29c7
+        return_overrides = None
+        idx_sigma_use = idx_sigma
+        if mod_cfg.covariance_shrinkage != "none":
+            sigma_vec, corr_mat = _cov_to_corr_and_sigma(cov)
+            idx_sigma_use = float(sigma_vec[0]) / 12
+            sigma_h_cov = float(sigma_vec[1])
+            sigma_e_cov = float(sigma_vec[2])
+            sigma_m_cov = float(sigma_vec[3])
+            return_overrides = {
                 "default_sigma_H": sigma_h_cov / 12,
                 "default_sigma_E": sigma_e_cov / 12,
                 "default_sigma_M": sigma_m_cov / 12,
@@ -346,11 +337,12 @@
                 "rho_H_E": float(corr_mat[1, 2]),
                 "rho_H_M": float(corr_mat[1, 3]),
                 "rho_E_M": float(corr_mat[2, 3]),
-<<<<<<< HEAD
-            },
-=======
             }
->>>>>>> dd3e29c7
+        params = build_simulation_params(
+            mod_cfg,
+            mu_idx=mu_idx,
+            idx_sigma=idx_sigma_use,
+            return_overrides=return_overrides,
         )
 
         r_beta, r_H, r_E, r_M = draw_joint_returns(
