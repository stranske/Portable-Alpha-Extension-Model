# Agents Architecture Guide  
*Portable‑Alpha + Active‑Extension Model*

> “Make everything as simple as possible, but no simpler.” – A. Einstein  
> (…who probably never had to vectorize Monte‑Carlo code, but would have sympathised.)

---

## 1  Why “Agents”?

The existing notebook (`Portable_Alpha_Vectors.ipynb`) bundles business logic, UI, simulation, and reporting into one monolith.  Splitting each capital sleeve into an **agent**:

* **Encapsulates** its parameters and maths behind a clean interface.  
* **Vectorises** return generation (NumPy ops on `shape = (n_sim, n_months)` arrays).  
* **Parametrises** behaviour via plain‑text config—trivial to grid‑search in CI.  
* **Enables** drop‑in replacement (e.g. a new “Overlay Options” sleeve) without touching the Monte‑Carlo driver.

---

## 2  Proposed Package Layout

pa_core/
│
├─ agents/ # one file per agent class
│ ├─ base.py # In‑house alpha + beta
│ ├─ external_pa.py # External PA sleeve
│ ├─ active_ext.py # 150/50 etc.
│ ├─ internal_beta.py # Margin sleeve (β – f)
│ ├─ internal_pa.py # Pure in‑house α
│ └─ registry.py # Factory to build agents from YAML/CSV rows
│
├─ data/ # CSV, parquet, & download helpers
│
├─ sim/ # vectorised MC engine
│ ├─ covariance.py # Σ builder from vols & ρs
│ ├─ paths.py # batched MVN + financing draws
│ └─ metrics.py # return → TE, VaR, breach, …
│
├─ reporting/
│ ├─ excel.py # Outputs.xlsx writer
│ └─ console.py # CLI pretty‑print
│
├─ cli.py # python -m pa_core --params …
└─ config.py # dataclass wrappers around YAML/CSV
// NEW – visualisation & dashboard layer
├─ viz/                       # Pure‑function charts (Plotly)
│   ├─ __init__.py
│   ├─ theme.py               # colour‑blind‑safe template
│   ├─ risk_return.py         # bubble chart
│   ├─ fan.py                 # 95 % confidence ribbon fan
│   ├─ path_dist.py           # histogram + CDF
│   ├─ corr_heatmap.py        # monthly‑return corr
│   └─ sharpe_ladder.py       # sorted bar of Sharpe
│
├─ dashboard/                 # Streamlit front‑end
│   └─ app.py
│
├─ scripts/
│   └─ visualise.py           # CLI wrapper → PNG/PDF/PPTX

---

## 3  Agent Interface

```python
from __future__ import annotations
from dataclasses import dataclass
import numpy as np

Array = np.ndarray  # shape: (n_sim, n_months)

@dataclass
class AgentParams:
    name: str
    capital_mm: float      # X, Y, Z, or W
    beta_share: float      # portion applied to (r_β – f_t)
    alpha_share: float     # portion applied to stream‑specific α
    extra_args: dict       # e.g. θ_ExtPA, active_share S, …

class Agent:
    """Abstract sleeve.  Child classes implement `monthly_returns`."""
    def __init__(self, p: AgentParams):
        self.p = p

    def monthly_returns(
        self,
        r_beta: Array,
        alpha_stream: Array,
        financing: Array,
    ) -> Array:
        raise NotImplementedError
```

Concrete subclasses override monthly_returns. Each subclass must:

Vectorise: never loop over simulations or months.

Dimension‑check inputs.

Return an (n_sim, n_months) array of raw monthly sleeve returns.

3.1 Concrete Agents
| Class                  | α‑stream    | β treatment    | Key params              |
| ---------------------- | ----------- | -------------- | ----------------------- |
| `BaseAgent`            | In‑house H  | `(wβ)(rβ – f)` | `w_beta_H`, `w_alpha_H` |
| `ExternalPAAgent`      | Manager M   | fraction of X  | `θ_ExtPA`               |
| `ActiveExtensionAgent` | Extension E | fraction of Y  | `active_share` (S)      |
| `InternalBetaAgent`    | –           | **all** β      | Margin sleeve (W)       |
| `InternalPAAgent`      | In‑house H  | 0              | Z                       |

// NEW – Category legend for downstream charts
# Category map (used by viz.theme)
CATEGORY_BY_AGENT = {
    "InternalPAAgent":      "Internal Portable Alpha",
    "InternalBetaAgent":    "Internal Portable Alpha",
    "ExternalPAAgent":      "External Portable Alpha",
    "ActiveExtensionAgent": "External Portable Alpha",
    "BaseAgent":            "Benchmark / Passive",
}

(This covers everything in the README spec. Adding a new agent = subclass + registry entry.)

4  Simulation Engine (sim/)
1. Draw paths
paths.py calls NumPy’s multivariate_normal once per sleeve group—not per agent—to create four rank‑3 tensors: r_beta, r_H, r_E, r_M. Financing draw is a separate tensor with spike logic vectorised.

2. Dispatch
The Monte‑Carlo driver iterates agents, not sims:

for agent in registry.build_all(config):
    sleeve_returns[agent.p.name] = agent.monthly_returns(
        r_beta, stream_map[agent], financing
    )
3. Aggregate
metrics.py handles compounding and analytics in pure NumPy; pandas DataFrames are only used at the very end for pretty output.

5  Parameterisation
Friendly CSV stays supported for the Excel crowd.

Internally converted to a typed ModelConfig dataclass (see config.py).

Alternate YAML file accepted (--params foo.yaml) to remove the Excel‑style header limitations.

Validation via pydantic‑v2 to catch nonsense (e.g. W + Z > total_capital).

Example values are provided in `config/params_template.yml` with the same
fields mirrored for spreadsheet users in `config/parameters_template.csv`.
Each key corresponds to an attribute on the `ModelConfig` dataclass.

| Key | Description |
| --- | ----------- |
| `N_SIMULATIONS` | Number of Monte Carlo trials |
| `N_MONTHS` | Months per simulation run |
| `external_pa_capital` | Capital allocated to external PA sleeve ($ mm) |
| `active_ext_capital` | Capital allocated to active extension sleeve ($ mm) |
| `internal_pa_capital` | Capital allocated to internal portable alpha ($ mm) |
| `total_fund_capital` | Total fund size ($ mm) |
| `w_beta_H` | Beta weight in the internal sleeve |
| `w_alpha_H` | Alpha weight in the internal sleeve |
| `theta_extpa` | Fraction of external PA capital used for alpha |
| `active_share` | Active‑extension active share fraction |
| `mu_H` | Annual mean return of in‑house alpha |
| `sigma_H` | Annual volatility of in‑house alpha |
| `mu_E` | Annual mean return of extension alpha |
| `sigma_E` | Annual volatility of extension alpha |
| `mu_M` | Annual mean return of external PA alpha |
| `sigma_M` | Annual volatility of external PA alpha |
| `rho_idx_H` | Correlation of index vs in‑house alpha |
| `rho_idx_E` | Correlation of index vs extension alpha |
| `rho_idx_M` | Correlation of index vs external PA alpha |
| `rho_H_E` | Correlation of in‑house vs extension alpha |
| `rho_H_M` | Correlation of in‑house vs external PA alpha |
| `rho_E_M` | Correlation of extension vs external PA alpha |
| `internal_financing_mean_month` | Mean monthly financing cost for internal sleeve |
| `internal_financing_sigma_month` | Volatility of internal financing cost |
| `internal_spike_prob` | Probability of a financing spike internally |
| `internal_spike_factor` | Size multiplier for internal financing spikes |
| `ext_pa_financing_mean_month` | Mean monthly financing cost for external PA |
| `ext_pa_financing_sigma_month` | Volatility of external PA financing cost |
| `ext_pa_spike_prob` | Probability of a financing spike in external PA |
| `ext_pa_spike_factor` | Size multiplier for external PA financing spikes |
| `act_ext_financing_mean_month` | Mean monthly financing cost for active extension |
| `act_ext_financing_sigma_month` | Volatility of active extension financing cost |
| `act_ext_spike_prob` | Probability of a financing spike for active extension |
| `act_ext_spike_factor` | Size multiplier for active extension financing spikes |

// NEW –‑export & dashboard flags
@dataclass
class RunFlags:
    save_xlsx: str | None = "Outputs.xlsx"
    png: bool = False
    pdf: bool = False
    pptx: bool = False
    html: bool = False
    gif: bool = False
    dashboard: bool = False   # streamlit run after sim
    alt_text: str | None = None



6  Vectorisation Checklist
| Item                  | Status               | To‑do                                                                    |
| --------------------- | -------------------- | ------------------------------------------------------------------------ |
| **Covariance build**  | ✅ existing           | Move to `covariance.py`; ensure symmetric σ clipping                     |
| **MVN sampling**      | ⚠️ loops in notebook | Replace with single `np.random.default_rng().multivariate_normal()` call |
| **Financing spikes**  | ⚠️ loop              | Use `rng.uniform(size) < p` mask                                         |
| **Per‑agent returns** | ⚠️ loop over months  | Compute in closed‑form array ops                                         |
| **Metrics**           | partial              | Standardise in `metrics.py`                                              |
// NEW
| Chart functions vectorised | ✅ viz package | Pure Plotly helpers under `viz/` |


7  Reporting
// NEW

Excel – `reporting/excel.py` now calls `viz.risk_return.make()` and embeds the PNG directly in the ``Summary`` sheet using ``openpyxl``.

Static exports – scripts/visualise.py accepts --png --pdf --pptx; each flag triggers fig.write_image() or python‑pptx helper.

Dashboard – `dashboard/app.py` caches loaded data with ``@st.cache_data`` and offers an optional auto‑refresh checkbox. Launch with ``--dashboard`` or run ``streamlit run dashboard/app.py``.


8  Testing & CI
Unit tests in tests/ (pytest):

covariance symmetry,

agent maths identity vs. hand‑calc small matrix,

VaR/TE edge cases.

Property‑based tests (Hypothesis) on the agent interface: random params → returns matrix shape & finite values.

GitHub Actions: lint (ruff), type‑check (pyright), tests.

9  Performance Targets
| Dimension            | Goal               | Rationale                    |
| -------------------- | ------------------ | ---------------------------- |
| 100 k sims × 12 m    | < 3 s on M2 laptop | Enough for grid search in CI |
| Memory               | < 2 GB             | Fits Codespaces free tier    |
| **Vectorised** loops | 0                  | Loops only at agent registry |

10  Extensibility Playbook
Add a new sleeve

Create agents/new_sleeve.py subclass.

Register in registry.py.

Add CLI flag if params differ.

Swap α‑stream source
Just point the agent at a different slice of the drawn MVN tensor or supply a callback.

Switch to GPU
Replace NumPy import with CuPy behind a --backend flag; interface untouched.

11  Glossary
Sleeve / Agent – A self‑contained capital bucket with its own return equation.

Path – A (n_months,) vector of returns for one simulation.

Tensor – A stacked array of paths; here (n_sim, n_months).

Registry – Factory that turns AgentParams into concrete agent objects.

---

## Next steps & open questions

1. **Parameter defaults** – defaults are now locked in `config.py` (e.g. `rho_E_M = 0.0`).
2. **Financing spikes per sleeve** – differentiated via `internal_spike_prob`, `ext_pa_spike_prob` and `act_ext_spike_prob` fields.
3. **Random‑seed strategy** – `spawn_agent_rngs` creates deterministic per‑agent generators when a seed is supplied.
4. **Outputs.xlsx layout** – existing sheet order retained; pass `--pivot` for a long-format sheet.
5. **Dashboard theme** – ✅ corporate palette and fonts locked in `config_theme.yaml`.
6. **GUI alt text support** – `viz.html_export.save` and `viz.pptx_export.save` accept an `alt_text` parameter. The CLI exposes `--alt-text` so exported charts remain accessible.
<<<<<<< HEAD
7. **ShortfallProb metric** – `risk_metrics` must include this column. The parameter templates and config validation enforce it, while Excel and the risk‑return chart add `ShortfallProb` if missing.
=======
7. **Animated & interactive exports** – pass `--gif` for a looping animation or `--html` for a standalone interactive page.
>>>>>>> 15721bc1

Kick back any tweaks; happy to iterate.

---

*(Caveat: Some internal package names may differ slightly from the current repo tree—rename to taste.  File/line references in the spec come from the public README and notebook as of 29 Jun 2025.)*


# Agents – How to run, tune & read them ⚙️📊

> *“Forecasts may be wrong, but traffic‑lights should never be vague.”*

---

## 1. Quick‑start for PMs & Ops 🏃‍♂️💨

```bash
# Install (one‑time)
pip install -r requirements.txt         # pandas, numpy, plotly, streamlit, xlsxwriter, kaleido …

# Run a 500‑path, 15‑year simulation of all agents and save outputs
python main.py \
  --agent ExternalPA ActiveExt InternalPA InternalBeta Base \
  --n_sims 500 --n_months $((15*12)) \
  --save_xlsx Outputs.xlsx \
  --seed 42


```

```python
# pa_core/agents/my_new_agent.py
from pa_core.agents.base import BaseAgent

class MyNewAgent(BaseAgent):
    def monthly_returns(self, r_beta, alpha_stream, financing):
        # 1 Generate monthly returns
        # 2 Return np.ndarray shape (n_sim, n_months)

```
## 12  Visual‑Analytics Subsystem

**Goal** – Serve PMs & Ops an interactive narrative focussed on funding‑shortfall risk, draw‑down control, and TE trade‑offs.

### 12.1  Core chart contracts (`viz/`)

| Function            | Input (pandas)                                | Output | Notes |
|---------------------|-----------------------------------------------|--------|-------|
| `risk_return.make`  | `df_summary` columns = AnnReturn, AnnVol, TrackingErr, Agent, CVaR, MaxDD, ShortfallProb | `go.Figure` | Adds grey “sweet‑spot”, TE/ER lines & traffic‑light colours |
| `fan.make`          | `df_paths` shape = (n_sim, n_months)          | `go.Figure` | Median + confidence ribbon, optional liability overlay |
| `path_dist.make`    | same `df_paths`                               | `go.Figure` | Histogram with toggleable CDF view |
| `corr_heatmap.make` | dict of agent → df_paths                      | `go.Figure` | Monthly return ρ |
| `sharpe_ladder.make`| `df_summary`                                  | `go.Figure` | Sorted bar; hover shows ExcessReturn |
| `rolling_panel.make`| `df_paths`                                    | `go.Figure` | 3× rolling drawdown, TE and Sharpe |
| `surface.make`      | parameter grid                                | `go.Figure` | 3‑D risk/return surface |
| `grid_heatmap.make` | same parameter grid                           | `go.Figure` | 2‑D heatmap of the sweep |
| `category_pie.make` | agent → capital mapping                       | `go.Figure` | Donut by category |
| `animation.make`    | `df_paths`                                    | `go.Figure` | Animated cumulative return |
| `panel.make`        | `df_summary`                                  | `go.Figure` | Risk‑return & Sharpe ladder panel |
| `scatter_matrix.make` | any DataFrame                                | `go.Figure` | Pairwise scatter plot matrix |
| `risk_return_bubble.make` | `df_summary` with `Capital`               | `go.Figure` | Bubble-scaled risk‑return |
| `rolling_var.make`  | `df_paths`                                    | `go.Figure` | Rolling VaR line |
| `breach_calendar.make` | summary by month                           | `go.Figure` | Heatmap of TE & shortfall breaches |

*All functions must be **pure** (no I/O) and honour the colour‑blind‑safe palette defined in `viz.theme.TEMPLATE`.*

### 12.2  Streamlit app (`dashboard/app.py`)

* **Sidebar** – sliders: sims, horizon; multiselect: agents; numeric: risk‑free rate. Theme YAML path allows on-the-fly rebranding.
* **Tabs** – Headline (risk‑return), Funding fan, Path dist, Diagnostics.
* **Download** – `st.download_button` returns the latest PNGs and `Outputs.xlsx`.
* **New tabs** – Edit the `PLOTS` mapping in `dashboard/app.py` to register
  additional `viz` functions. Each key becomes a tab label and the value is the
  dotted path to the `make` function that builds a `go.Figure`.

### 12.3  CLI wrapper (`scripts/visualise.py`)

*Synopsis*  
```bash
python scripts/visualise.py \
  --plot risk_return --xlsx Outputs.xlsx \
  --agent InternalPAAgent \
  --png --pdf --alt-text "Risk-return chart"
Behaviour: loads Excel once → routes to viz.* → saves images under plots/.

Add if __name__ == "__main__": guard so Codex can insert into package.

12.4  Traffic‑light thresholds (central file)
config_thresholds.yaml
shortfall_green: 0.05   # ≤ 5 %
shortfall_amber: 0.10   # 5‑10 %
drawdown_limit: 0.05    # 5 % rolling 12 m
te_cap: 0.03            # 3 %
excess_return_target: 0.05  # ≥ 5 %
excess_return_floor: 0.03    # 3‑5 % amber
sharpe_green: 0.5
sharpe_amber: 0.4
confidence: 0.95

viz.theme reads this file so Ops can tweak without touching Python.

12.5  Unit tests (tests/test_viz.py)
Smoke‑test each figure: assert isinstance(fig, go.Figure) and JSON serialisable.

Snapshot regression: plotly.io.to_image(fig) hash against stored PNG bytes.

---
### 12.6  Data flow and export
1. `simulations.py` writes summary tables to pandas DataFrames.
2. `reporting/excel.py` saves those tables to `Outputs.xlsx`.
3. `scripts/visualise.py` or the dashboard load the same data and call `viz.*`.
4. Figures are returned as `go.Figure` and either displayed or exported via Plotly.

### 12.7  Styling conventions
Charts must use the template in `viz.theme.TEMPLATE`.
Fonts default to `"Roboto"` and colours follow the WCAG 2.1 contrast rules.
Avoid direct calls to `fig.update_layout` outside the theme module.

### 12.8  Extending the dashboard
New visual elements go under `viz/` and should be registered in `dashboard/app.py` via a lazy import.
Keep functions pure and document expected DataFrame columns.

### 12.9  Using `viz` in notebooks
Load the simulation outputs and display interactive charts directly in Jupyter:

```python
import pandas as pd
from pa_core.viz import risk_return, fan

df_summary = pd.read_excel("Outputs.xlsx", sheet_name="summary")
df_paths = pd.read_parquet("paths.parquet")

risk_return.make(df_summary).show()
fan.make(df_paths).show()
```

Each helper returns a `plotly.graph_objects.Figure` that renders inline via
`.show()`.

### 12.10  Batch export helper
Automate production graphics by looping over the CLI wrapper:

```bash
for chart in risk_return fan sharpe_ladder; do
    python scripts/visualise.py --plot "$chart" --xlsx Outputs.xlsx --png
done
```
This stores themed images under `plots/` ready for board packs.


### 12.11  Customising the theme
`viz.theme` centralises the Plotly template and colour mapping used across all
charts. Colours and fonts now load from `config_theme.yaml` so the dashboard
matches corporate branding. The default palette uses navy, blue, green, orange,
purple and red (`#003366`, `#0070c0`, `#00b050`, `#ff9900`, `#7030a0`,
`#ff0000`) with the "Source Sans Pro" font on a light grey background. Traffic
light thresholds are still loaded from `config_thresholds.yaml`.

```python
from pa_core.viz import theme

# Inspect or tweak the palette
print(theme.TEMPLATE.layout.colorway)

# Background colours are also loaded from ``config_theme.yaml``
print(theme.TEMPLATE.layout.paper_bgcolor)

# Map new agent classes to existing categories for consistent colours
theme.CATEGORY_BY_AGENT["OverlayOptionsAgent"] = "External Portable Alpha"
```

To tweak the traffic-light thresholds at runtime (e.g. in a notebook), call:

```python
theme.reload_thresholds("custom_thresholds.yaml")

# Reload colours or fonts on the fly
theme.reload_theme("my_theme.yaml")
```

Editing the YAML file or the mapping dictionary lets Ops adjust visuals without
changing any plotting code. ``config_theme.yaml`` now supports ``paper_bgcolor``
and ``plot_bgcolor`` keys so the GUI background matches corporate colours.

### 12.12  Annotation & hover tips
Use Plotly's built‑in helpers to keep charts self‑explanatory:

* `fig.add_vline` and `fig.add_hline` mark key thresholds such as the TE cap.
* Hover templates should mention the agent name and relevant metrics.

Example snippet to show CVaR on hover:

```python
hover = (
    "%{text}<br>TE=%{x:.2%}<br>ER=%{y:.2%}<br>CVaR=%{customdata:.2%}"  # noqa: W605
)
fig.add_trace(
    go.Scatter(
        x=df["AnnVol"],
        y=df["AnnReturn"],
        customdata=df["CVaR"],
        text=df["Agent"],
        hovertemplate=hover,
    )
)
```

### 12.13  Interactive HTML export
For ad‑hoc sharing, each figure can be saved as a standalone HTML file:

```python
fig.write_html("risk_return.html", include_plotlyjs="cdn")
# or use the helper
from pa_core.viz import html_export
html_export.save(fig, "risk_return.html")
```

Bundle these files under `plots/` so they drop straight into an intranet page or
email attachment.  The Streamlit dashboard links to the latest HTML exports for
offline viewing.

### 12.14  Composite layouts
Use Plotly's `make_subplots` to assemble multiple themed figures into a single
dashboard view.

```python
from plotly.subplots import make_subplots

def make_panel(df_summary, df_paths):
    fig = make_subplots(rows=1, cols=2)
    fig.add_trace(risk_return.make(df_summary).data[0], row=1, col=1)
    fig.add_trace(sharpe_ladder.make(df_summary).data[0], row=1, col=2)
    fig.update_layout(template=theme.TEMPLATE)
    return fig
```
The library exposes this helper as `viz.panel.make` for reuse in the CLI and
dashboard.

### 12.15  Caching heavy calculations
The Streamlit app may reuse the same large path matrices across widgets. Use
``@st.cache_data(ttl=600)`` so data refreshes every ten minutes without
recomputing on each interaction.

### 12.16  Animation & video export
For marketing or board presentations, animated graphics can illustrate how risk
metrics evolve over time. Plotly supports `plotly.io.write_image` with a GIF or
MP4 writer installed (e.g. `kaleido`).  Call `viz.animation.make(df_paths)` to
build an animated figure of the median cumulative return. The CLI wrapper
exposes an `--gif` flag that uses this helper and saves the resulting file
under `plots/`.

### 12.17  Real-time dashboard refresh
When simulations run continuously, Streamlit widgets can poll for new output
files on an interval.  The dashboard includes an **Auto-refresh** checkbox that
sleep-waits for the chosen interval then calls ``st.experimental_rerun()``.
Keep the data layer read-only so users cannot accidentally rerun heavy
calculations.

### 12.18  Accessibility considerations
All charts must remain readable for colour-blind users and screen readers.
Provide descriptive titles (`fig.update_layout(title_text="..."`) and add
alt-text for exported images.  The ``viz.html_export.save`` and
``viz.pptx_export.save`` helpers accept an ``alt_text`` argument, and the
CLI wrapper exposes ``--alt-text`` for convenience so
screen readers can describe the figures. Stick to the WCAG contrast ratios
defined in ``viz.theme`` and avoid relying solely on hue to convey meaning.

### 12.19  Rolling-metrics panel
Plot rolling drawdown, tracking error and Sharpe ratios in a single subplot
grid.  A helper `rolling_panel.make(df_paths)` computes the
metrics using a 12‑month window and returns a themed figure with three stacked
time series.  This complements the existing static metrics table and highlights
stability over time.

### 12.20  Parameter‑sweep surface
Long‑running optimisation jobs may produce a grid of results, e.g. varying
Active‑Extension leverage and external PA fraction.  Function
`surface.make(df_grid)` renders a
3‑D surface so PMs can visually pick the risk/return sweet‑spot.  The axis
labels are pulled from the DataFrame columns and the theme colours are reused
for consistency.

### 12.21  PowerPoint export
To assemble board‑pack slides directly from Python, `viz.pptx_export.save(figs,
path)` writes each Plotly figure to a slide using python‑pptx.  Combined with
the batch helper, this produces a fully branded deck without manual screenshot
hassle.

```python
figs = [risk_return.make(df_summary), fan.make(df_paths)]
pptx_export.save(figs, "board_pack.pptx")
```

### 12.22  Category-based colouring
`viz.theme.CATEGORY_BY_AGENT` maps each agent class to a descriptive
category.  The chart helpers use this mapping so that colours remain
consistent across plots.  Update the dictionary before plotting to apply a
bespoke palette or to register new agents.

```python
from pa_core.viz import theme, risk_return

theme.CATEGORY_BY_AGENT["OverlayOptionsAgent"] = "External Portable Alpha"
fig = risk_return.make(df_summary)
fig.show()
```

### 12.23  Archiving figures
Every visualisation returns a `go.Figure`.  Use Plotly's built‑in serializers
to save static SVG or the full JSON specification alongside model outputs.

```python
fig = sharpe_ladder.make(df_summary)
fig.write_image("ladder.svg")
with open("ladder.json", "w") as fh:
    fh.write(fig.to_json())
```

### 12.24  Capital-allocation donut
`viz.category_pie.make` summarises the capital invested in each agent
category as a donut chart. Pass a mapping of agent name to capital and the
function groups by `viz.theme.CATEGORY_BY_AGENT` to keep colours consistent.

```python
from pa_core.viz import category_pie

cap = {
    "BaseAgent": 500,
    "ExternalPAAgent": 300,
    "InternalPAAgent": 200,
}
fig = category_pie.make(cap)
fig.show()
```

### 12.25  Animated funding path
`viz.animation.make` builds a Plotly figure with frames showing how the median
cumulative return evolves month by month. Use the CLI flag `--gif` to export the
animation:

```bash
python scripts/visualise.py --plot fan --xlsx Outputs.xlsx --gif
```
The resulting GIF in `plots/` can be embedded in presentations or emails.

### 12.26  Path-distribution & CDF
`viz.path_dist.make` draws a histogram of end-point returns with an optional CDF toggle.

```python
from pa_core.viz import path_dist
fig = path_dist.make(df_paths)
fig.show()
```

### 12.27  Correlation heatmap
`viz.corr_heatmap.make` visualises monthly-return correlations across agents.

```python
from pa_core.viz import corr_heatmap
fig = corr_heatmap.make({"PA": df_paths_pa, "AE": df_paths_ae})
fig.show()
```

### 12.28  Sharpe-ratio ladder
`viz.sharpe_ladder.make` ranks agents by Sharpe ratio in a single bar chart.

```python
from pa_core.viz import sharpe_ladder
fig = sharpe_ladder.make(df_summary)
fig.show()
```

### 12.29  Risk–return scatter
`viz.risk_return.make` plots tracking error on the x-axis and excess return on the y-axis. Points are coloured by shortfall probability and the sweet-spot box is derived from `config_thresholds.yaml`.

```python
fig = risk_return.make(df_summary)
fig.show()
```



### 12.30  Multi-agent overlay
`viz.overlay.make` plots the median cumulative return of several agents on a single chart for quick comparisons.
Colours follow `viz.theme.CATEGORY_BY_AGENT` so the same agent categories share a consistent hue across all charts.
The palette is drawn from `viz.theme.TEMPLATE`; if that template lacks a
`colorway`, Plotly's default colours are used as a fallback.

```python
from pa_core.viz import overlay
fig = overlay.make({"Base": df_paths_base, "AE": df_paths_ae})
fig.show()
```

### 12.31  Risk-contribution waterfall
Use `viz.waterfall.make` to visualise how each sleeve contributes to total tracking error or expected return.

```python
from pa_core.viz import waterfall
contrib = {"InternalPAAgent": 0.08, "ExternalPAAgent": 0.02}
fig = waterfall.make(contrib)
fig.show()
```

### 12.32  Scenario slider animation
`viz.scenario_slider.make` builds a figure with a slider to step through precomputed Plotly frames. Combine with `viz.animation.make` to present stress tests interactively.
```python
frames = [
    go.Frame(data=[go.Scatter(y=arr[i].cumsum())], name=str(i))
    for i in range(5)
]
fig = scenario_slider.make(frames)
fig.show()
```

### 12.33  Export bundle helper

Call `viz.export_bundle.save(figs, "plots/summary")` to output PNG, HTML and JSON
files for each figure in one go.  This is handy for archiving runs or sharing via
email.

### 12.34  Chart gallery notebook
A Jupyter notebook `viz_gallery.ipynb` under the project root now demonstrates
each function with sample data. PMs can tweak parameters live to see how
colours and thresholds respond.  Launch it after running `pip install -e .` to
explore the charts interactively.  The gallery acts as living documentation for
Ops and quants experimenting with new sleeves.

### 12.35  Data tables and grids
A helper `viz.data_table.make(df)` will render a sortable
`dash_table.DataTable` using the same colour rules as the charts. Tables
summarise path metrics and can be downloaded as CSV via a built-in button.

### 12.36  Combined scenario viewer
`viz.scenario_viewer.make` ties together the slider animation and overlay chart
into a single figure with tabs. This lets users flip between cumulative paths
and funding-level trajectories without losing context.

### 12.37  PDF export convenience
The CLI's `--pdf` flag will call `fig.write_image("name.pdf")` for every figure
in the export bundle. Use this when board packs require static attachments
rather than interactive HTML.

### 12.38  Scheduled snapshot archiver
An optional cron job can call `export_bundle.save` nightly so the dashboard
always links to the latest set of figures. Archived images are stamped with the
run timestamp to aid traceability.

### 12.39  Future ideas
Potential extensions include violin plots of monthly returns, live WebSocket
hooks for streaming results, and integration with Bokeh for alternate themes.
Feel free to propose additional visualisations as needs evolve.

### 12.40  Parameter-grid heatmap
`viz.grid_heatmap.make` complements the 3‑D surface with a top-down view of the
same data. This is useful when the sweep only spans a handful of values.

```python
grid = pd.read_csv("sweep.csv")
fig = grid_heatmap.make(grid)
fig.show()
```

### 12.41  Violin distribution of returns
`viz.violin.make` plots the distribution of monthly returns either aggregated
across all months or one violin per month when `by_month=True`.

```python
from pa_core.viz import violin
fig = violin.make(df_paths, by_month=True)
fig.show()
```

### 12.42  Rolling correlation heatmap
`viz.rolling_corr_heatmap.make` visualises how correlations evolve over time
with a sliding window.  Provide a `(n_sim, n_months)` array of monthly returns
and choose the window length in months.  The helper computes the correlation
between each month and its predecessors up to the chosen lag so users can spot
periods of heightened autocorrelation.

```python
from pa_core.viz import rolling_corr_heatmap
fig = rolling_corr_heatmap.make(df_paths, window=12)
fig.show()
```

### 12.43  Exposure timeline
`viz.exposure_timeline.make` plots each agent's capital allocation as a stacked
area chart so PMs can verify exposure drift across the horizon.  The input is a
DataFrame indexed by month with one column per agent.  Values should represent
capital in the sleeve's base currency.

```python
from pa_core.viz import exposure_timeline
fig = exposure_timeline.make(capital_by_month)
fig.show()
```

### 12.44  Risk-target gauge
Display tracking error or CVaR relative to thresholds using
`viz.gauge.make(df_summary)`.  Pass a summary table with the metric of interest
(``TrackingErr`` or ``CVaR``).  The dial turns amber or red when the value
breaches the levels in ``config_thresholds.yaml``.

```python
from pa_core.viz import gauge
fig = gauge.make(df_summary)
fig.show()
```

### 12.45  Parameter-sensitivity radar
Compare multiple scenarios on a single radar chart with
`viz.radar.make(df_metrics)`.  Provide a DataFrame whose rows are scenarios and
whose columns are metrics such as TE and ER.  Each trace plots the metrics in a
closed loop so sensitivities leap out visually.

```python
from pa_core.viz import radar
fig = radar.make(df_metrics)
fig.show()
```

### 12.46  Scatter-matrix diagnostic
`viz.scatter_matrix.make` draws a grid of pairwise scatter plots across a set of
metrics so relationships between them become obvious.  Pass a DataFrame where
columns are metrics such as TE, ER and CVaR.  The helper shades points by agent
category using `viz.theme.CATEGORY_BY_AGENT`.

```python
from pa_core.viz import scatter_matrix
fig = scatter_matrix.make(df_summary[["TrackingErr", "AnnReturn", "CVaR"]])
fig.show()
```

### 12.47  Weighted risk‑return bubbles
When the capital invested in each agent differs materially, use
`viz.risk_return_bubble.make` to scale each point by investment weight.
Inputs match `risk_return.make` with an additional `Capital` column.

### 12.48  Rolling VaR timeline
`viz.rolling_var.make(df_paths, window=12)` plots the rolling Value at Risk or
CVaR over the chosen horizon so breaches stand out visually.

### 12.49  Breach-calendar heatmap
Highlight months where tracking error or shortfall exceeded thresholds with
`viz.breach_calendar.make(df_summary)`.  The output is a Plotly heatmap
compatible with the Streamlit dashboard.

### 12.50  Scenario comparison table
`viz.data_table.make(df)` already powers sortable tables.  Combining it with
`viz.export_bundle.save` produces an HTML bundle containing the figures and the
table so PMs can explore results offline.

### 12.51  Rolling-moments panel
`viz.moments_panel.make` charts rolling skewness and kurtosis so heavy tails are
easy to spot. Pass the same `df_paths` matrix used by other helpers and adjust
the `window` argument to change the lookback period.

```python
from pa_core.viz import moments_panel
fig = moments_panel.make(df_paths, window=12)
fig.show()
```

### 12.52  Parallel-coordinates view
Compare multiple metrics simultaneously with `viz.parallel_coords.make(df)`. The
input DataFrame's columns become the parallel axes, allowing quick detection of
outliers across dimensions.

```python
from pa_core.viz import parallel_coords
fig = parallel_coords.make(df_summary[["AnnReturn", "AnnVol", "TrackingErr"]])
fig.show()
```

### 12.53  Capital treemap
`viz.capital_treemap.make` visualises the hierarchical distribution of capital
across agent categories using a Plotly treemap.  Pass a mapping of agent names
to capital amounts; the helper aggregates by
`viz.theme.CATEGORY_BY_AGENT` when no category mapping is provided.

```python
from pa_core.viz import capital_treemap
cap = {"BaseAgent": 500, "ExternalPAAgent": 300, "InternalPAAgent": 200}
fig = capital_treemap.make(cap)
fig.show()
```

### 12.54  Correlation network
`viz.corr_network.make` draws a network graph where edges connect agents with
monthly-return correlations above a chosen threshold.  This highlights clusters
of closely related behaviour.

```python
from pa_core.viz import corr_network
fig = corr_network.make({"A": df_a, "B": df_b}, threshold=0.3)
fig.show()
```

### 12.55  Beta-exposure heatmap
Visualise how beta exposure drifts over time with `viz.beta_heatmap.make`.
Provide a DataFrame indexed by month and columns per agent representing the
beta value for that period.

```python
from pa_core.viz import beta_heatmap
fig = beta_heatmap.make(beta_by_month)
fig.show()
```

### 12.56  Factor-exposure bar chart
Display each sleeve's exposure to common factors (e.g. Value, Momentum) with
`viz.factor_bar.make`. Pass a DataFrame whose **rows** are agent names and
**columns** are factor labels. Colours are assigned via
`viz.theme.CATEGORY_BY_AGENT` so that exposures line up visually with the other
charts. Set ``barmode="group"`` by default so each factor is easy to compare
across agents.  The helper returns a standard ``go.Figure`` which callers can
further customise (e.g. switch to ``stack`` mode) if required.

```python
from pa_core.viz import factor_bar
fig = factor_bar.make(exposures_df)
fig.show()
```

### 12.57  Multi-horizon VaR fan
`viz.multi_fan.make(df_paths, horizons=[12, 24, 36])` overlays several
confidence ribbons so PMs can compare 1‑, 2‑ and 3‑year shortfall risks in a
single plot. Each horizon is drawn in a different colour with the median path on
top of a shaded region representing the configured confidence level. Pass a
sequence of month counts to ``horizons`` to change which ribbons are included.

### 12.58  TE vs. Beta scatter
Visualise the relationship between tracking error and beta exposure using
`viz.beta_scatter.make(df_summary)`. Points are coloured by shortfall
probability (green/amber/red) and sized by the ``Capital`` column so more
material sleeves stand out. Hover text shows the agent name and numeric values
for quick inspection.

### 12.59  Weighted overlay
`viz.overlay_weighted.make` extends the basic overlay by weighting each path by
the invested capital. Pass a mapping ``{"Agent": (paths, capital)}``. Line width
scales with capital and a dashed trace shows the capital-weighted median across
all agents. This highlights which sleeve dominates the cumulative return
profile.

### 12.60  Factor-sensitivity matrix
`viz.factor_matrix.make(df)` plots a heatmap of factor sensitivities across
agents. The input DataFrame should have factors as the index and agent names as
columns. Values are visualised using ``go.Heatmap`` with the theme palette so
risk contributions are easy to compare and export alongside the numeric table.

### 12.61  TE vs. CVaR scatter
`viz.te_cvar_scatter.make(df_summary)` compares tracking error on the x-axis
with CVaR on the y-axis. Marker colour follows the shortfall-probability rules
and size scales with the ``Capital`` column when present. Hover text lists the
agent name and values so outliers pop out immediately.

### 12.62  Custom quantile fan
Use `viz.quantile_fan.make(df_paths, quantiles=(0.1, 0.9))` when different
confidence bounds are required. The helper behaves like `viz.fan.make` but
lets callers set arbitrary lower and upper quantiles. This is handy for stress
tests where 80 % or 99 % intervals are desired.

### 12.63  Return-attribution sunburst
`viz.sunburst.make(df_returns)` visualises the contribution of each sleeve and sub-strategy to the overall portfolio return using a nested sunburst chart. This helps PMs trace where performance came from at a glance.

### 12.64  Horizon slicer
`viz.horizon_slicer.make(df_paths)` adds a Plotly range slider so users can
focus on a subset of months while preserving the themed styling. Use this when
analysing long simulations in Jupyter:

```python
from pa_core.viz import horizon_slicer
fig = horizon_slicer.make(df_paths)
fig.show()
```

### 12.65  Inset focus view
`viz.inset.make(fig, region)` embeds a zoomed-in inset within an existing figure
to highlight volatility spikes or crash periods. Pass a rectangle `(x0, x1, y0,
y1)` to define the zoom box.

### 12.66  Data-quality heatmap
`viz.data_quality.make(df_errors)` displays missing data or anomaly counts over
time, colouring cells by severity so data issues are obvious before plotting
performance. The DataFrame index should hold the observation date and columns
represent different fields.

### 12.67  Live update connector
`viz.live.connect(url, fig)` listens to a WebSocket feed and streams updates to
an existing figure. The Streamlit dashboard registers a callback to redraw
charts without refreshing the whole page. The helper is async and expects the
`websockets` package.

### 12.68  Bookmarkable figures
`viz.bookmark.save(fig)` returns a JSON blob capturing layout and traces. Load it
with `viz.bookmark.load(blob)` to recreate the figure exactly – handy for
emailing reproducible views or embedding JSON snapshots in the repo.

### 12.69  Notebook widget helpers
`viz.widgets.explore(df_summary)` wraps key chart functions in `ipywidgets`
controls so quants can tweak parameters interactively inside Jupyter. Sliders
let users apply simple transformations without rewriting the plotting code.

### 12.70  Interactive PDF export
`viz.pdf_export.save(fig, "chart.pdf")` embeds Plotly HTML in a self-contained
PDF so stakeholders can pan and zoom offline. The CLI `--pdf` flag delegates to
this helper when saving board-pack graphics.

### 12.71  Multi-page PDF report
`viz.pdf_report.save(figs, "report.pdf")` combines multiple figures into a
single document with one chart per page.  Use this when exporting an entire
scenario sweep so that board packs bundle neatly into a single file.

### 12.72  Real-time crossfiltering
`viz.crossfilter.make(figs, df)` links several charts together so selections in
one plot update the others. The helper wires up Plotly ``restyle`` callbacks and
returns a composite figure ready for the dashboard.

### 12.73  Hover-sync helper
`viz.hover_sync.apply(figs)` keeps hover labels aligned across multiple charts
showing different metrics.  Moving the cursor on one figure highlights the
corresponding month or scenario on every other figure in the list.

### 12.74  Surface slice explorer
`viz.surface_slice.make(grid, axis="AE_leverage")` lets PMs scroll through 3‑D
risk surfaces by fixing one parameter at a time.  A slider chooses the slice and
the resulting 2‑D heatmap updates live.

### 12.75  Dashboard layout templates
`viz.dashboard_templates.get(name)` returns a preconfigured Streamlit layout with
standard tabs and download buttons. Teams can extend these templates rather than
recreating common boilerplate for every new dashboard.

### 12.76  Monte-Carlo funnel
`viz.funnel.make(df_paths)` visualises how the distribution of cumulative
returns widens over time. The helper plots the median alongside configurable
quantile bands so the "funnel" of outcomes is immediately clear.

### 12.77  Surface animation
`viz.surface_animation.make(df_grid)` turns a parameter sweep into an animated
Plotly surface. Each frame represents a different value of the varying
parameter, letting PMs watch the risk/return landscape shift dynamically.

### 12.78  Grid panel
Arrange multiple figures on one canvas with `viz.grid_panel.make(figures,
cols=2)`. The helper wraps Plotly's `make_subplots` and applies the standard
theme so layout and fonts remain consistent.

### 12.79  Ranking table
`viz.rank_table.make(df_summary, metric="AnnReturn")` outputs a
`dash_table.DataTable` sorted by the chosen metric. Conditional formatting uses
the traffic-light thresholds from `config_thresholds.yaml` so winners and
laggards pop visually.

### 12.80  Scenario timeline player
`viz.scenario_play.make(df_paths)` adds play/pause buttons to step through
cumulative returns month by month. This manual control helps presenters walk an
audience through key events without scrubbing a video file.

### 12.81  Sparkline matrix
When analysing dozens of scenarios, `viz.spark_matrix.make(df_series)` renders a
grid of tiny sparkline charts. Each cell shows a mini cumulative-return curve so
patterns are immediately obvious.

### 12.82  Weighted stacked bars
`viz.weighted_stack.make(df)` draws stacked bars whose width encodes horizon
length. Use this view to compare capital deployment across overlapping time
windows.

### 12.83  Geographical exposure map
`viz.geo_exposure.make(df)` visualises exposures by region using Plotly's
`choropleth` or `scatter_geo`. Pass `Region` and `Exposure` columns to highlight
concentration risk across geographies.

### 12.84  Seasonality heatmap
`viz.seasonality_heatmap.make(df_paths)` arranges monthly returns by year and
month in a heatmap so seasonal patterns jump out.  The DataFrame index should be
a `(Year, Month)` MultiIndex or equivalent columns.

### 12.85  Beta–TE scatter
`viz.beta_te_scatter.make(df_summary)` plots beta exposure on the x‑axis against
tracking error on the y‑axis. Points inherit colours from
`viz.theme.CATEGORY_BY_AGENT` and scale by the `Capital` column.

### 12.86  Funding milestone timeline
Use `viz.milestone_timeline.make(events, fig)` to annotate key funding events on
top of the cumulative-return fan.  Each event is a `(month, label)` tuple and
the helper places a marker plus text box using the standard theme colours.

### 12.87  Outcome mosaic
`viz.mosaic.make(df_paths)` compresses final-return probabilities into a square
grid of coloured tiles.  This highlights skew and tail weight more intuitively
than a simple histogram.

### 12.88  Interactive metric selector
`viz.metric_selector.make(df_summary, metrics)` returns a small Streamlit widget
that lets users swap which metric (e.g. CVaR, Sharpe) appears on the
risk‑return scatter’s y‑axis without regenerating all figures.

### 12.89  Boxplot distribution
`viz.boxplot.make(df_paths)` draws a boxplot of monthly returns for each agent
so distribution asymmetry jumps out. Pass a `(n_sim, n_months)` array or a
mapping of agent → array. The helper colours each trace using
`viz.theme.CATEGORY_BY_AGENT`.

```python
from pa_core.viz import boxplot
fig = boxplot.make({"Base": df_base, "AE": df_ae})
fig.show()
```

### 12.90  Delta heatmap
Compare two parameter grids with `viz.delta_heatmap.make(df_a, df_b)`. Values in
`df_b` minus those in `df_a` are plotted as a diverging-colour heatmap so the
impact of tweaking leverage or capital shares is immediately clear.

### 12.91  Rolling quantile band
`viz.quantile_band.make(df_paths, quantiles=(0.1, 0.9), window=12)` overlays a
rolling high/low quantile ribbon on top of the median path. This highlights how
tail risk tightens or widens over time.

### 12.92  TE–Beta–Return 3‑D scatter
For multi-factor diagnostics use
`viz.triple_scatter.make(df_summary)` which plots tracking error, beta and
excess return on three axes. Marker size scales with the `Capital` column and
hover text lists CVaR.

### 12.93  Factor-exposure timeline
`viz.factor_timeline.make(df)` visualises each agent’s factor exposures month by
month as stacked lines. The DataFrame should have a MultiIndex `(Month, Agent)`
and factor columns. Use this to check style drift over the simulation horizon.

### **13  CLI Additions** &nbsp;*(new subsection in cli.py docstring)*

// NEW  
```text
--png / --pdf / --pptx     Static exports (can be combined)
--html                    Save interactive HTML
--gif                     Animated export of monthly paths
--alt-text TEXT           Alt text for HTML/PPTX exports
--dashboard                Launch Streamlit dashboard after run

```
<!-----------------  🔧  CONFIG / METRIC UPGRADE  ---------------->
### :construction_worker: Task — ensure ShortfallProb is always produced

1 · **parameters template**  
   * open `config/parameters_template.csv`  
   * append a line (or update if it exists)  
     ```
     risk_metrics,Return,Risk,ShortfallProb
     ```
   * propagate the same change to any YAML sample (`params_template.yml`).

2 · **CLI sanity-check** (`pa_core/config.py`)  
   * on load, assert `"ShortfallProb" in cfg.risk_metrics`;  
     if absent, raise `ConfigError("risk_metrics must include ShortfallProb")`.

3 · **Excel exporter** (`pa_core/reporting/excel.py`)  
   * before writing the *Summary* sheet:  
     ```python
     summary["ShortfallProb"] = summary.get("ShortfallProb", 0.0)
     ```
     so old output files never explode the viz.

4 · **Dashboard guard-rail** (`pa_core/viz/risk_return.py`)  
   * same one-liner:  
     ```python
     df = df.copy()
     df["ShortfallProb"] = df.get("ShortfallProb", 0.0)
     ```

5 · **Regression test** (`tests/test_outputs.py`)  
   ```python
   import pandas as pd, pathlib
   def test_shortfall_present():
       fn = pathlib.Path("Outputs.xlsx")
       assert fn.exists(), "Outputs.xlsx missing"
       cols = pd.read_excel(fn, sheet_name="Summary").columns
       assert "ShortfallProb" in cols<|MERGE_RESOLUTION|>--- conflicted
+++ resolved
@@ -274,11 +274,9 @@
 4. **Outputs.xlsx layout** – existing sheet order retained; pass `--pivot` for a long-format sheet.
 5. **Dashboard theme** – ✅ corporate palette and fonts locked in `config_theme.yaml`.
 6. **GUI alt text support** – `viz.html_export.save` and `viz.pptx_export.save` accept an `alt_text` parameter. The CLI exposes `--alt-text` so exported charts remain accessible.
-<<<<<<< HEAD
 7. **ShortfallProb metric** – `risk_metrics` must include this column. The parameter templates and config validation enforce it, while Excel and the risk‑return chart add `ShortfallProb` if missing.
-=======
-7. **Animated & interactive exports** – pass `--gif` for a looping animation or `--html` for a standalone interactive page.
->>>>>>> 15721bc1
+8. **Animated & interactive exports** – pass `--gif` for a looping animation or `--html` for a standalone interactive page.
+
 
 Kick back any tweaks; happy to iterate.
 
